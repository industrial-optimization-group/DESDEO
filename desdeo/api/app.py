--- conflicted
+++ resolved
@@ -4,12 +4,8 @@
 from fastapi import FastAPI
 from fastapi.middleware.cors import CORSMiddleware
 
-<<<<<<< HEAD
 from desdeo.api.routers import NIMBUS, NAUTILUS_navigator, UserAuth, problems, test, NAUTILUS, Admin
-=======
-from desdeo.api.routers import NIMBUS, NAUTILUS_navigator, UserAuth, problems, test, NAUTILUS
 from desdeo.api.config import WebUIConfig
->>>>>>> cd000d5d
 
 app = FastAPI(
     title="DESDEO (fast)API",
