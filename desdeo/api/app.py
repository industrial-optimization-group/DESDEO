--- conflicted
+++ resolved
@@ -4,11 +4,7 @@
 from fastapi import FastAPI
 from fastapi.middleware.cors import CORSMiddleware
 
-<<<<<<< HEAD
-from desdeo.api.routers import NIMBUS, GNIMBUS, NAUTILUS_navigator, UserAuth, problems, test, NAUTILUS
-=======
-from desdeo.api.routers import NIMBUS, NAUTILUS_navigator, UserAuth, problems, test, NAUTILUS, Group_method_base
->>>>>>> 1592f012
+from desdeo.api.routers import NIMBUS, GNIMBUS, NAUTILUS_navigator, UserAuth, problems, test, NAUTILUS, Group_method_base
 from desdeo.api.config import WebUIConfig
 
 app = FastAPI(
