"""The main FastAPI application for the DESDEO API."""

from fastapi import FastAPI
from fastapi.middleware.cors import CORSMiddleware

from desdeo.api.config import AuthConfig
from desdeo.api.routers import (
<<<<<<< HEAD
    emo,
=======
    enautilus,
>>>>>>> 7fe26200
    gdm_aggregate,
    gdm_base,
    generic,
    gnimbus,
    nimbus,
    problem,
    reference_point_method,
    session,
    user_authentication,
    utopia,
)

app = FastAPI(
    title="DESDEO (fast)API",
    version="0.1.0",
    description="A rest API for the DESDEO framework.",
)

app.include_router(user_authentication.router)
app.include_router(problem.router)
app.include_router(session.router)
app.include_router(reference_point_method.router)
app.include_router(nimbus.router)
# app.include_router(EMO.router) #TODO: after EMO stuff works, put it to use again
app.include_router(generic.router)
app.include_router(utopia.router)
app.include_router(gnimbus.router)
app.include_router(gdm_base.router)
app.include_router(gdm_aggregate.router)
app.include_router(enautilus.router)

origins = AuthConfig.cors_origins

app.add_middleware(
    CORSMiddleware,
    allow_origins=origins,
    allow_credentials=True,
    allow_methods=["*"],
    allow_headers=["*"],
)<|MERGE_RESOLUTION|>--- conflicted
+++ resolved
@@ -5,11 +5,7 @@
 
 from desdeo.api.config import AuthConfig
 from desdeo.api.routers import (
-<<<<<<< HEAD
-    emo,
-=======
     enautilus,
->>>>>>> 7fe26200
     gdm_aggregate,
     gdm_base,
     generic,
