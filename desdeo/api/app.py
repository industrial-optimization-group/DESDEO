--- conflicted
+++ resolved
@@ -5,13 +5,9 @@
 
 from desdeo.api.config import AuthConfig
 from desdeo.api.routers import (
-<<<<<<< HEAD
     emo,
-=======
     gdm_aggregate,
     gdm_base,
-    EMO,
->>>>>>> 11702d96
     generic,
     nimbus,
     problem,
@@ -22,41 +18,11 @@
     utopia,
 )
 
-<<<<<<< HEAD
-if SettingsConfig.debug:
-    # debug and development stuff
-
-    app = FastAPI(
-        title="DESDEO (fast)API",
-        version="0.1.0",
-        description="A rest API for the DESDEO framework.",
-    )
-
-    app.include_router(user_authentication.router)
-    app.include_router(problem.router)
-    app.include_router(session.router)
-    app.include_router(reference_point_method.router)
-    app.include_router(nimbus.router)
-    app.include_router(emo.router)  # TODO: after EMO stuff works, put it to use again
-    app.include_router(generic.router)
-    app.include_router(utopia.router)
-
-    origins = AuthDebugConfig.cors_origins
-
-    app.add_middleware(
-        CORSMiddleware,
-        allow_origins=origins,
-        allow_credentials=True,
-        allow_methods=["*"],
-        allow_headers=["*"],
-    )
-=======
 app = FastAPI(
     title="DESDEO (fast)API",
     version="0.1.0",
     description="A rest API for the DESDEO framework.",
 )
->>>>>>> 11702d96
 
 app.include_router(user_authentication.router)
 app.include_router(problem.router)
