"""The main FastAPI application for the DESDEO API."""

from fastapi import FastAPI
from fastapi.middleware.cors import CORSMiddleware

from desdeo.api.config import SettingsConfig
from desdeo.api.routers import (
    gdm_aggregate,
    gdm_base,
    EMO,
    generic,
    nimbus,
    problem,
    reference_point_method,
    session,
    user_authentication,
    gnimbus,
    utopia,
)

if SettingsConfig.debug:
<<<<<<< HEAD
    from desdeo.api.config import AuthDebugConfig as AuthConfig
else:
    from desdeo.api.config import AuthDeployConfig as AuthConfig
=======
    # debug and development stuff

    app = FastAPI(
        title="DESDEO (fast)API",
        version="0.1.0",
        description="A rest API for the DESDEO framework.",
    )

    app.include_router(user_authentication.router)
    app.include_router(problem.router)
    app.include_router(session.router)
    app.include_router(reference_point_method.router)
    app.include_router(nimbus.router)
    # app.include_router(EMO.router) #TODO: after EMO stuff works, put it to use again
    app.include_router(generic.router)
    app.include_router(gdm_base.router)
    app.include_router(gnimbus.router)
    app.include_router(gdm_aggregate.router)
    app.include_router(utopia.router)

    origins = AuthDebugConfig.cors_origins
>>>>>>> b861ac9d

app = FastAPI(
    title="DESDEO (fast)API",
    version="0.1.0",
    description="A rest API for the DESDEO framework.",
)

app.include_router(user_authentication.router)
app.include_router(problem.router)
app.include_router(session.router)
app.include_router(reference_point_method.router)
app.include_router(nimbus.router)
# app.include_router(EMO.router) #TODO: after EMO stuff works, put it to use again
app.include_router(generic.router)
app.include_router(utopia.router)

origins = AuthConfig.cors_origins

app.add_middleware(
    CORSMiddleware,
    allow_origins=origins,
    allow_credentials=True,
    allow_methods=["*"],
    allow_headers=["*"],
)<|MERGE_RESOLUTION|>--- conflicted
+++ resolved
@@ -19,33 +19,9 @@
 )
 
 if SettingsConfig.debug:
-<<<<<<< HEAD
     from desdeo.api.config import AuthDebugConfig as AuthConfig
 else:
     from desdeo.api.config import AuthDeployConfig as AuthConfig
-=======
-    # debug and development stuff
-
-    app = FastAPI(
-        title="DESDEO (fast)API",
-        version="0.1.0",
-        description="A rest API for the DESDEO framework.",
-    )
-
-    app.include_router(user_authentication.router)
-    app.include_router(problem.router)
-    app.include_router(session.router)
-    app.include_router(reference_point_method.router)
-    app.include_router(nimbus.router)
-    # app.include_router(EMO.router) #TODO: after EMO stuff works, put it to use again
-    app.include_router(generic.router)
-    app.include_router(gdm_base.router)
-    app.include_router(gnimbus.router)
-    app.include_router(gdm_aggregate.router)
-    app.include_router(utopia.router)
-
-    origins = AuthDebugConfig.cors_origins
->>>>>>> b861ac9d
 
 app = FastAPI(
     title="DESDEO (fast)API",
