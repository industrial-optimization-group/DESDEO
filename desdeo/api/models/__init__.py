--- conflicted
+++ resolved
@@ -216,12 +216,9 @@
     NIMBUSClassificationState,
     NIMBUSInitializationState,
     NIMBUSSaveState,
-<<<<<<< HEAD
     NIMBUSFinalState,
     GNIMBUSOptimizationState,
     GNIMBUSVotingState,
-=======
->>>>>>> 78bd73b0
     RPMState,
 )
 from .user import User, UserBase, UserPublic, UserRole
