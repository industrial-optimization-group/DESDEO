--- conflicted
+++ resolved
@@ -182,11 +182,7 @@
     StateKind.EMO_RUN: EMOIterateState,
     StateKind.GNIMBUS_OPTIMIZE: GNIMBUSOptimizationState,
     StateKind.GNIMBUS_VOTE: GNIMBUSVotingState,
-<<<<<<< HEAD
     StateKind.GNIMBUS_END: GNIMBUSEndState,
-    StateKind.EMO_RUN: EMOState,
-=======
->>>>>>> 9fe2ee3e
     StateKind.EMO_SAVE: EMOSaveState,
     StateKind.EMO_FETCH: EMOFetchState,
     StateKind.EMO_SCORE: EMOSCOREState,
@@ -202,11 +198,7 @@
     EMOIterateState: StateKind.EMO_RUN,
     GNIMBUSOptimizationState: StateKind.GNIMBUS_OPTIMIZE,
     GNIMBUSVotingState: StateKind.GNIMBUS_VOTE,
-<<<<<<< HEAD
     GNIMBUSEndState: StateKind.GNIMBUS_END,
-    EMOState: StateKind.EMO_RUN,
-=======
->>>>>>> 9fe2ee3e
     EMOSaveState: StateKind.EMO_SAVE,
     EMOFetchState: StateKind.EMO_FETCH,
     EMOSCOREState: StateKind.EMO_SCORE,
