--- conflicted
+++ resolved
@@ -19,9 +19,9 @@
 
 from .state import (
     EMOFetchState,
+    EMOIterateState,
     EMOSaveState,
     EMOSCOREState,
-    EMOIterateState,
     ENautilusState,
     GNIMBUSEndState,
     GNIMBUSOptimizationState,
@@ -182,11 +182,7 @@
     StateKind.EMO_RUN: EMOIterateState,
     StateKind.GNIMBUS_OPTIMIZE: GNIMBUSOptimizationState,
     StateKind.GNIMBUS_VOTE: GNIMBUSVotingState,
-<<<<<<< HEAD
     StateKind.GNIMBUS_END: GNIMBUSEndState,
-    StateKind.EMO_RUN: EMOState,
-=======
->>>>>>> 78bd73b0
     StateKind.EMO_SAVE: EMOSaveState,
     StateKind.EMO_FETCH: EMOFetchState,
     StateKind.EMO_SCORE: EMOSCOREState,
@@ -202,11 +198,7 @@
     EMOIterateState: StateKind.EMO_RUN,
     GNIMBUSOptimizationState: StateKind.GNIMBUS_OPTIMIZE,
     GNIMBUSVotingState: StateKind.GNIMBUS_VOTE,
-<<<<<<< HEAD
     GNIMBUSEndState: StateKind.GNIMBUS_END,
-    EMOState: StateKind.EMO_RUN,
-=======
->>>>>>> 78bd73b0
     EMOSaveState: StateKind.EMO_SAVE,
     EMOFetchState: StateKind.EMO_FETCH,
     EMOSCOREState: StateKind.EMO_SCORE,
