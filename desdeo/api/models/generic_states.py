--- conflicted
+++ resolved
@@ -177,13 +177,9 @@
     StateKind.NIMBUS_SOLVE: NIMBUSClassificationState,
     StateKind.NIMBUS_SAVE: NIMBUSSaveState,
     StateKind.NIMBUS_INIT: NIMBUSInitializationState,
-<<<<<<< HEAD
     StateKind.EMO_RUN: EMOIterateState,
-=======
     StateKind.GNIMBUS_OPTIMIZE: GNIMBUSOptimizationState,
     StateKind.GNIMBUS_VOTE: GNIMBUSVotingState,
-    StateKind.EMO_RUN: EMOState,
->>>>>>> 11702d96
     StateKind.EMO_SAVE: EMOSaveState,
     StateKind.EMO_FETCH: EMOFetchState,
     StateKind.EMO_SCORE: EMOSCOREState,
@@ -196,13 +192,9 @@
     NIMBUSClassificationState: StateKind.NIMBUS_SOLVE,
     NIMBUSSaveState: StateKind.NIMBUS_SAVE,
     NIMBUSInitializationState: StateKind.NIMBUS_INIT,
-<<<<<<< HEAD
     EMOIterateState: StateKind.EMO_RUN,
-=======
     GNIMBUSOptimizationState: StateKind.GNIMBUS_OPTIMIZE,
     GNIMBUSVotingState: StateKind.GNIMBUS_VOTE,
-    EMOState: StateKind.EMO_RUN,
->>>>>>> 11702d96
     EMOSaveState: StateKind.EMO_SAVE,
     EMOFetchState: StateKind.EMO_FETCH,
     EMOSCOREState: StateKind.EMO_SCORE,
