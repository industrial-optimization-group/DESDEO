"""Defines models for representing the state of various interactive methods."""

from enum import Enum
from typing import TYPE_CHECKING

from pydantic import ConfigDict, computed_field
from sqlalchemy.orm import object_session
from sqlmodel import (
    JSON,
    Column,
    Field,
    Relationship,
    Session,
    SQLModel,
    select,
)

from desdeo.problem import Tensor, VariableType

from .state import (
    EMOSaveState,
    EMOState,
    ENautilusState,
    GNIMBUSOptimizationState,
    GNIMBUSVotingState,
    IntermediateSolutionState,
    NIMBUSClassificationState,
    NIMBUSInitializationState,
    NIMBUSSaveState,
<<<<<<< HEAD
    GNIMBUSOptimizationState,
    GNIMBUSVotingState,
    GNIMBUSEndState,
=======
>>>>>>> ea3a676a
    RPMState,
)
from .user import User

if TYPE_CHECKING:
    from .problem import ProblemDB
    from .session import InteractiveSessionDB


class StateKind(str, Enum):
    """Stores the normalized kinds `{method}.{phase}` of supported states.

    Note:
        Update this when adding new states. Be sure to update `KIND_TO_STATE`
        in this file as well.
    """

    RPM_SOLVE = "reference_point_method.solve_candidates"
    NIMBUS_SOLVE = "nimbus.solve_candidates"
    NIMBUS_SAVE = "nimbus.save_solutions"
    NIMBUS_INIT = "nimbus.initialize"
    GNIMBUS_OPTIMIZE = "gnimbus.optimize"
    GNIMBUS_VOTE = "gnimbus.vote"
    GNIMBUS_END = "gnimbus.end"
    EMO_RUN = "emo.run"
    EMO_SAVE = "emo.save_solutions"
    GENERIC_INTERMEDIATE = "generic.solve_intermediate"
    ENAUTILUS_STEP = "e-nautilus.stepping"


class State(SQLModel, table=True):
    """The 'polymorphic' state to store method information."""

    __tablename__ = "states"

    id: int | None = Field(default=None, primary_key=True)

    # The state is polymorphic on these.
    # TODO (@gialmisi): once SQLModel supports polymorphic table types, refactor this.
    method: str = Field(index=True)  # the method name
    phase: str = Field(index=True)  # the phase of the method
    kind: StateKind = Field(index=True)  # normalized "{method}.{phase}", lowercase


class StateDB(SQLModel, table=True):
    """State holder with a single relationship to the base State."""

    __tablename__ = "statedb"

    id: int | None = Field(primary_key=True, default=None)

    # Optional cross-links (keep as strings in other modules to avoid circulars)
    problem_id: int | None = Field(foreign_key="problemdb.id", default=None)
    session_id: int | None = Field(foreign_key="interactivesessiondb.id", default=None)

    # lineage
    parent_id: int | None = Field(foreign_key="statedb.id", default=None)

    # one-to-one to base state
    state_id: int | None = Field(foreign_key="states.id", default=None, index=True)
    base_state: State | None = Relationship(
        sa_relationship_kwargs={
            "uselist": False,
            "single_parent": True,
            "cascade": "all, delete-orphan",
            "foreign_keys": lambda: [StateDB.state_id],
        }
    )

    parent: "StateDB" = Relationship(
        back_populates="children",
        sa_relationship_kwargs={"remote_side": lambda: StateDB.id},
    )
    children: list["StateDB"] = Relationship(
        back_populates="parent",
        sa_relationship_kwargs={"cascade": "all, delete-orphan"},
    )

    session: "InteractiveSessionDB" = Relationship(back_populates="states")
    problem: "ProblemDB" = Relationship()

    @classmethod
    def create(
        cls,
        database_session: Session,
        *,
        problem_id: int | None = None,
        session_id: int | None = None,
        parent_id: int | None = None,
        state: SQLModel | None = None,
    ) -> "StateDB":
        """Build a StateDB + base State with a concrete substate."""
        sub_cls = type(state)
        kind: StateKind | None = None

        for cls_in_mro in sub_cls.mro():
            if cls_in_mro in SUBSTATE_TO_KIND:
                kind = SUBSTATE_TO_KIND[cls_in_mro]
                break

        if kind is None:
            raise ValueError(f"No StateKind mapping for substate type {sub_cls!r}")

        method, phase = _method_phase_from_kind(kind)
        base = State(method=method, phase=phase, kind=kind)

        row = cls(
            problem_id=problem_id,
            session_id=session_id,
            parent_id=parent_id,
            base_state=base,
        )
        database_session.add(row)

        # Persist base and link substate PK=FK
        _attach_substate(database_session, base, state)

        return row

    @property
    def state(self) -> SQLModel | None:
        """Return the concrete substate instance (e.g., NIMBUSSaveState)...

        Return the concrete substate instance (e.g., NIMBUSSaveState)
        resolved from the stored `base_state`.
        """
        if self.base_state is None:
            return None
        table: SQLModel | None = KIND_TO_TABLE.get(self.base_state.kind)

        if table is None:
            return None

        db_session = object_session(self)

        if db_session is None:
            # No bound state
            raise RuntimeError("StateDB.state accessed without a bound Session")

        return db_session.exec(select(table).where(table.id == self.base_state.id)).first()


KIND_TO_TABLE: dict[StateKind, SQLModel] = {
    StateKind.RPM_SOLVE: RPMState,
    StateKind.NIMBUS_SOLVE: NIMBUSClassificationState,
    StateKind.NIMBUS_SAVE: NIMBUSSaveState,
    StateKind.NIMBUS_INIT: NIMBUSInitializationState,
    StateKind.GNIMBUS_OPTIMIZE: GNIMBUSOptimizationState,
    StateKind.GNIMBUS_VOTE: GNIMBUSVotingState,
    StateKind.GNIMBUS_END: GNIMBUSEndState,
    StateKind.EMO_RUN: EMOState,
    StateKind.EMO_SAVE: EMOSaveState,
    StateKind.GENERIC_INTERMEDIATE: IntermediateSolutionState,
    StateKind.ENAUTILUS_STEP: ENautilusState,
}

SUBSTATE_TO_KIND: dict[SQLModel, StateKind] = {
    RPMState: StateKind.RPM_SOLVE,
    NIMBUSClassificationState: StateKind.NIMBUS_SOLVE,
    NIMBUSSaveState: StateKind.NIMBUS_SAVE,
    NIMBUSInitializationState: StateKind.NIMBUS_INIT,
    GNIMBUSOptimizationState: StateKind.GNIMBUS_OPTIMIZE,
    GNIMBUSVotingState: StateKind.GNIMBUS_VOTE,
    GNIMBUSEndState: StateKind.GNIMBUS_END,
    EMOState: StateKind.EMO_RUN,
    EMOSaveState: StateKind.EMO_SAVE,
    IntermediateSolutionState: StateKind.GENERIC_INTERMEDIATE,
    ENautilusState: StateKind.ENAUTILUS_STEP,
}


def _method_phase_from_kind(kind: StateKind) -> tuple[str, str]:
    """Split enum value back to (method, phase)."""
    method, phase = kind.value.split(".", 1)
    return method, phase


def _attach_substate(session, base: State, sub: SQLModel | None) -> None:
    """Persist base; link sub.id = base.id; persist sub."""
    session.add(base)
    session.flush()  # assigns base.id

    if sub is not None:
        sub.id = base.id
        session.add(sub)
        session.flush()


class UserSavedSolutionDB(SQLModel, table=True):
    """Database model of an archived solution."""

    id: int | None = Field(primary_key=True, default=None)

    name: str | None = Field(default=None, nullable=True)
    objective_values: dict[str, float] = Field(sa_column=Column(JSON))
    variable_values: dict[str, VariableType] = Field(sa_column=Column(JSON))
    solution_index: int | None

    # Links
    user_id: int | None = Field(foreign_key="user.id", default=None)
    problem_id: int | None = Field(foreign_key="problemdb.id", default=None)
    origin_state_id: int | None = Field(foreign_key="states.id", default=None)  # the StateDB holder

    # Back populates
    user: "User" = Relationship(back_populates="archive")
    problem: "ProblemDB" = Relationship(back_populates="solutions")

    @classmethod
    def from_state_info(
        cls,
        database_session: Session,
        user_id: int,
        problem_id: int,
        state_id: int,
        solution_index: int,
        name: str | None,
    ) -> "UserSavedSolutionDB | None":
        state = database_session.exec(
            select(StateDB).where(
                StateDB.id == state_id,
                StateDB.problem_id == problem_id,
            )
        ).first()

        if state is None:
            return None

        objective_values = state.state.result_objective_values[solution_index]
        variable_values = state.state.result_variable_values[solution_index]

        return cls(
            name=name,
            objective_values=objective_values,
            variable_values=variable_values,
            solution_index=solution_index,
            user_id=user_id,
            problem_id=problem_id,
            origin_state_id=state_id,
        )


class SolutionReference(SQLModel):
    """A model that functions as a reference to solutions existing in the database.

    Referenced solutions are not necessarily solutions that the user has saved explicitly. For
    referencing those, see `SavedSolutionReference`.
    """

    name: str | None = Field(description="Optional name to help identify the solution if, e.g., saved.", default=None)
    solution_index: int | None = Field(
        description="The index of the referenced solution, if multiple solutions exist in the reference state.",
        default=None,
    )
    state: StateDB = Field(description="The reference state with the solution information.")

    @computed_field
    @property
    def objective_values_all(self) -> list[dict[str, float]]:
        return self.state.state.result_objective_values

    @computed_field
    @property
    def variable_values_all(self) -> list[dict[str, VariableType | Tensor]]:
        return self.state.state.result_variable_values

    @computed_field
    @property
    def objective_values(self) -> dict[str, float] | None:
        if self.solution_index is not None:
            return self.state.state.result_objective_values[self.solution_index]

        return None

    @computed_field
    @property
    def variable_values(self) -> dict[str, VariableType] | None:
        if self.solution_index is not None:
            return self.state.state.result_variable_values[self.solution_index]

        return None

    @computed_field
    @property
    def state_id(self) -> int:
        return self.state.id

    @computed_field
    @property
    def num_solutions(self) -> int:
        return len(self.state.state.solver_results)


class SolutionReferenceResponse(SQLModel):
    """The response information provided when `SolutionReference` object are returned from the client."""

    model_config = ConfigDict(from_attributes=True)

    name: str | None
    solution_index: int | None
    state_id: int
    objective_values: dict[str, float] | None
    variable_values: dict[str, "VariableType | Tensor"] | None


class SavedSolutionReference(SQLModel):
    """A model that functions as a reference to solutions that users have chosen to explicitly save in the database."""

    saved_solution: UserSavedSolutionDB = Field(description="The reference object with the solution information.")

    @computed_field
    @property
    def name(self) -> str | None:
        return self.saved_solution.name

    @computed_field
    @property
    def objective_values(self) -> dict[str, float]:
        return self.saved_solution.objective_values

    @computed_field
    @property
    def variable_values(self) -> dict[str, VariableType | Tensor]:
        return self.saved_solution.variable_values

    @computed_field
    @property
    def solution_index(self) -> int | None:
        return self.saved_solution.solution_index

    @computed_field
    @property
    def saved_solution_id(self) -> int:
        return self.saved_solution.id

    @computed_field
    @property
    def state_id(self) -> int | None:
        return self.saved_solution.origin_state_id<|MERGE_RESOLUTION|>--- conflicted
+++ resolved
@@ -21,18 +21,13 @@
     EMOSaveState,
     EMOState,
     ENautilusState,
+    GNIMBUSEndState,
     GNIMBUSOptimizationState,
     GNIMBUSVotingState,
     IntermediateSolutionState,
     NIMBUSClassificationState,
     NIMBUSInitializationState,
     NIMBUSSaveState,
-<<<<<<< HEAD
-    GNIMBUSOptimizationState,
-    GNIMBUSVotingState,
-    GNIMBUSEndState,
-=======
->>>>>>> ea3a676a
     RPMState,
 )
 from .user import User
