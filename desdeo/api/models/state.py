"""Defines models for representing the state of various interactive methods."""

import warnings
from typing import TYPE_CHECKING

from sqlalchemy.types import TypeDecorator
from sqlmodel import (
    JSON,
    Column,
    Field,
    Relationship,
    SQLModel,
)

from desdeo.emo.options.templates import PreferenceOptions, TemplateOptions
from desdeo.mcdm import ENautilusResult
from desdeo.problem import Tensor, VariableType
from desdeo.tools import SolverResults

from .preference import PreferenceType, ReferencePoint

if TYPE_CHECKING:
    from .problem import RepresentativeNonDominatedSolutions
    from .state_table import UserSavedSolutionDB


class ResultsType(TypeDecorator):
    """SQLAlchemy custom type to convert a `SolverResults` and similar to JSON and back."""

    impl = JSON

    def process_bind_param(self, value, dialect):
        """`SolverResults` to JSON."""
        if value is None:
            return None

        if isinstance(value, list):
            return [x.model_dump() if hasattr(x, "model_dump") else x for x in value]

        if hasattr(value, "model_dump"):
            return value.model_dump()

        msg = f"No JSON serialization set for '{type(value)}'."
        print(msg)

        return value

    def process_result_value(self, value, dialect):
        """JSON to `SolverResults` or similar."""
        # Stupid way to to this, but works for now. Needs to add field
        # to the corresponding models so that they may be identified in dict form.
        # TODO: see above
        if "closeness_measures" in value:  # noqa: SIM108
            model = ENautilusResult
        else:
            model = SolverResults

        if value is None:
            return None
        if isinstance(value, list):
            return [model.model_validate(x) for x in value]

        return model.model_validate(value)


class ResultInterface:
    @property
    def result_objective_values(self) -> list[dict[str, float]]:
        msg = (
            f"Calling the method `result_objective_values`, which has not been implemented "
            f"for the class `{type(self).__name__}`. Returning an empty list..."
        )

        warnings.warn(msg, category=RuntimeWarning, stacklevel=2)

        return []

    @property
    def result_variable_values(self) -> list[dict[str, VariableType | Tensor]]:
        msg = (
            f"Calling the method `result_variable_values`, which has not been implemented "
            f"for the class `{type(self).__name__}`. Returning an empty list..."
        )

        warnings.warn(msg, category=RuntimeWarning, stacklevel=2)

        return []

    @property
    def num_solutions(self) -> int:
        msg = (
            f"Calling the method `num_solutions`, which has not been implemented "
            f"for the class `{type(self).__name__}`. Returning a zero."
        )

        warnings.warn(msg, category=RuntimeWarning, stacklevel=2)

        return 0


class RPMState(SQLModel, table=True):
    """Reference Point Method (k+1 candidates)."""

    id: int | None = Field(default=None, primary_key=True, foreign_key="states.id")

    # inputs
    preferences: ReferencePoint = Field(sa_column=Column(PreferenceType))
    scalarization_options: dict[str, float | str | bool] | None = Field(sa_column=Column(JSON), default=None)
    solver: str | None = None
    solver_options: dict[str, float | str | bool] | None = Field(sa_column=Column(JSON), default=None)

    # results
    solver_results: list[SolverResults] = Field(sa_column=Column(ResultsType))


class NIMBUSClassificationState(ResultInterface, SQLModel, table=True):
    """NIMBUS: classification / solve candidates."""

    id: int | None = Field(default=None, primary_key=True, foreign_key="states.id")

    preferences: ReferencePoint = Field(sa_column=Column(PreferenceType))
    scalarization_options: dict[str, float | str | bool] | None = Field(sa_column=Column(JSON), default=None)
    solver: str | None = None
    solver_options: dict[str, float | str | bool] | None = Field(sa_column=Column(JSON), default=None)
    current_objectives: dict[str, float] = Field(sa_column=Column(JSON), default_factory=dict)
    num_desired: int | None = 1
    previous_preferences: ReferencePoint = Field(sa_column=Column(PreferenceType))

    # results
    solver_results: list[SolverResults] = Field(sa_column=Column(ResultsType))

    @property
    def result_objective_values(self) -> list[dict[str, float]]:
        return [x.optimal_objectives for x in self.solver_results]

    @property
    def result_variable_values(self) -> list[dict[str, VariableType | Tensor]]:
        return [x.optimal_variables for x in self.solver_results]

    @property
    def num_solutions(self) -> int:
        return len(self.solver_results)


class NIMBUSSaveState(ResultInterface, SQLModel, table=True):
    """NIMBUS: save solutions."""

    id: int | None = Field(default=None, primary_key=True, foreign_key="states.id")

    solutions: list["UserSavedSolutionDB"] = Relationship(
        sa_relationship_kwargs={
            # tell SQLA which FK on the child points back to THIS parent
            "foreign_keys": "[UserSavedSolutionDB.origin_state_id]",
            "primaryjoin": "NIMBUSSaveState.id == UserSavedSolutionDB.origin_state_id",
            "cascade": "all, delete-orphan",
            "lazy": "selectin",
        }
    )

    @property
    def result_objective_values(self) -> list[dict[str, float]]:
        return [x.objective_values for x in self.solutions]

    @property
    def result_variable_values(self) -> list[dict[str, VariableType | Tensor]]:
        return [x.variable_values for x in self.solutions]

    @property
    def num_solutions(self) -> int:
        return len(self.solutions)


class NIMBUSInitializationState(ResultInterface, SQLModel, table=True):
    """NIMBUS: initialization."""

    id: int | None = Field(default=None, primary_key=True, foreign_key="states.id")

    reference_point: dict[str, float] | None = Field(sa_column=Column(JSON), default=None)
    scalarization_options: dict[str, float | str | bool] | None = Field(sa_column=Column(JSON), default=None)
    solver: str | None = None
    solver_options: dict[str, float | str | bool] | None = Field(sa_column=Column(JSON), default=None)

    # Results
    solver_results: "SolverResults" = Field(sa_column=Column(ResultsType), default_factory=list)

    @property
    def result_objective_values(self) -> list[dict[str, float]]:
        return [self.solver_results.optimal_objectives]

    @property
    def result_variable_values(self) -> list[dict[str, VariableType | Tensor]]:
        return [self.solver_results.optimal_variables]

    @property
    def num_solutions(self) -> int:
        return 1


<<<<<<< HEAD
class EMOIterateState(ResultInterface, SQLModel, table=True):
=======
class GNIMBUSOptimizationState(ResultInterface, SQLModel, table=True):
    """GNIMBUS: classification / solving"""
    id: int | None = Field(default=None, primary_key=True, foreign_key="states.id")

    # Preferences that went in
    reference_points: dict[int, dict[str, float]] = Field(sa_column=Column(JSON))
    # Results that came out
    solver_results: list[SolverResults] = Field(sa_column=Column(ResultsType))

    @property
    def result_objective_values(self) -> list[dict[str, float]]:
        return [x.optimal_objectives for x in self.solver_results]

    @property
    def result_variable_values(self) -> list[dict[str, VariableType | Tensor]]:
        return [x.optimal_variables for x in self.solver_results]

    @property
    def num_solutions(self) -> int:
        return len(self.solver_results)
    

class GNIMBUSVotingState(ResultInterface, SQLModel, table=True):
    """GNIMBUS: voting"""
    id: int | None = Field(default=None, primary_key=True, foreign_key="states.id")

    # Preferences that went in
    votes: dict[int, int] = Field(sa_column=Column(JSON))
    # Results that came out
    solver_results: list[SolverResults] = Field(sa_column=Column(ResultsType))

    @property
    def result_objective_values(self) -> list[dict[str, float]]:
        return [x.optimal_objectives for x in self.solver_results]

    @property
    def result_variable_values(self) -> list[dict[str, VariableType | Tensor]]:
        return [x.optimal_variables for x in self.solver_results]

    @property
    def num_solutions(self) -> int:
        return 1


class EMOState(SQLModel, table=True):
>>>>>>> 11702d96
    """EMO run (NSGA3, RVEA, etc.)."""

    id: int | None = Field(default=None, primary_key=True, foreign_key="states.id")

    # algorithm flavor
    template_options: list[TemplateOptions] = Field(
        sa_column=Column(JSON)
    )  # TODO: This should probably be ids to another table
    # preferences
    preference_options: PreferenceOptions | None = Field(sa_column=Column(JSON))

    # results
    decision_variables: dict[str, list[VariableType]] | None = Field(
        sa_column=Column(JSON), description="Optimization results (decision variables)", default=None
    )  ## Unlike other methods, we have a very large number of solutions. So maybe we should store them together?
    objective_values: dict[str, list[float]] | None = Field(
        sa_column=Column(JSON), description="Optimization outputs", default=None
    )
    constraint_values: dict[str, list[float]] | None = Field(
        sa_column=Column(JSON), description="Constraint values of the solutions", default=None
    )
    extra_func_values: dict[str, list[float]] | None = Field(
        sa_column=Column(JSON), description="Extra function values of the solutions", default=None
    )

    @property
    def result_objective_values(self) -> dict[str, list[float]]:
        if self.objective_values is None:
            raise ValueError("No objective values stored in this state.")
        return self.objective_values

    @property
    def result_variable_values(self) -> dict[str, list[VariableType]]:
        if self.decision_variables is None:
            raise ValueError("No decision variables stored in this state.")
        return self.decision_variables

    @property
    def result_constraint_values(self) -> dict[str, list[float]] | None:
        return self.constraint_values

    @property
    def result_extra_func_values(self) -> dict[str, list[float]] | None:
        return self.extra_func_values

    @property
    def num_solutions(self) -> int:
        if self.objective_values:
            first_key = next(iter(self.objective_values))
            return len(self.objective_values[first_key])
        return 0


class EMOFetchState(SQLModel, table=True):
    """Request model for fetching EMO solutions."""

    id: int | None = Field(default=None, primary_key=True, foreign_key="states.id")
    # More fields can be added here if needed in the future. E.g., number of solutions to fetch, filters, etc.


class EMOSCOREState(SQLModel, table=True):
    """EMO: SCORE iteration."""

    id: int | None = Field(default=None, primary_key=True, foreign_key="states.id")


class EMOSaveState(SQLModel, table=True):
    """EMO: save solutions."""

    id: int | None = Field(default=None, primary_key=True, foreign_key="states.id")

    # results
    decision_variables: dict[str, list[VariableType]] = Field(
        sa_column=Column(JSON), description="Optimization results (decision variables)", default_factory=dict
    )  ## Unlike other methods, we have a very large number of solutions. So maybe we should store them together?
    objective_values: dict[str, list[float]] = Field(
        sa_column=Column(JSON), description="Optimization outputs", default_factory=dict
    )
    constraint_values: dict[str, list[float]] | None = Field(
        sa_column=Column(JSON), description="Constraint values of the solutions", default_factory=dict
    )
    extra_func_values: dict[str, list[float]] | None = Field(
        sa_column=Column(JSON), description="Extra function values of the solutions", default_factory=dict
    )
    names: list[str | None] = Field(
        default_factory=list, sa_column=Column(JSON), description="Names of the saved solutions"
    )

    @property
    def result_objective_values(self) -> dict[str, list[float]]:
        return self.objective_values

    @property
    def result_variable_values(self) -> dict[str, list[VariableType]]:
        return self.decision_variables

    @property
    def result_constraint_values(self) -> dict[str, list[float]] | None:
        return self.constraint_values

    @property
    def result_extra_func_values(self) -> dict[str, list[float]] | None:
        return self.extra_func_values

    @property
    def num_solutions(self) -> int:
        if self.objective_values:
            first_key = next(iter(self.objective_values))
            return len(self.objective_values[first_key])
        return 0


class IntermediateSolutionState(SQLModel, ResultInterface, table=True):
    """Generic intermediate solutions requested by other methods."""

    id: int | None = Field(default=None, primary_key=True, foreign_key="states.id")

    context: str | None = Field(
        default=None,
        description="Originating method context (e.g., 'nimbus', 'rpm') that requested these solutions",
    )
    scalarization_options: dict[str, float | str | bool] | None = Field(sa_column=Column(JSON), default=None)
    solver: str | None = None
    solver_options: dict[str, float | str | bool] | None = Field(sa_column=Column(JSON), default=None)
    num_desired: int | None = 1
    reference_solution_1: dict[str, float] | None = Field(sa_column=Column(JSON), default=None)
    reference_solution_2: dict[str, float] | None = Field(sa_column=Column(JSON), default=None)

    # results
    solver_results: list[SolverResults] = Field(sa_column=Column(ResultsType))

    @property
    def result_objective_values(self) -> list[dict[str, float]]:
        return [x.optimal_objectives for x in self.solver_results]

    @property
    def result_variable_values(self) -> list[dict[str, VariableType]]:
        return [x.optimal_variables for x in self.solver_results]

    @property
    def num_solutions(self) -> int:
        return len(self.solver_results)


class ENautilusState(SQLModel, table=True):
    """E-NAUTILUS: one stepping iteration."""

    id: int | None = Field(default=None, primary_key=True, foreign_key="states.id")

    non_dominated_solutions_id: int | None = Field(foreign_key="representativenondominatedsolutions.id", default=None)

    current_iteration: int
    iterations_left: int
    selected_point: dict[str, float] | None = Field(sa_column=Column(JSON), default=None)
    reachable_point_indices: list[int] = Field(sa_column=Column(JSON), default_factory=list)
    number_of_intermediate_points: int

    enautilus_results: "ENautilusResult" = Field(sa_column=Column(ResultsType))

    non_dominated_solutions: "RepresentativeNonDominatedSolutions" = Relationship()<|MERGE_RESOLUTION|>--- conflicted
+++ resolved
@@ -196,9 +196,7 @@
         return 1
 
 
-<<<<<<< HEAD
-class EMOIterateState(ResultInterface, SQLModel, table=True):
-=======
+
 class GNIMBUSOptimizationState(ResultInterface, SQLModel, table=True):
     """GNIMBUS: classification / solving"""
     id: int | None = Field(default=None, primary_key=True, foreign_key="states.id")
@@ -243,8 +241,7 @@
         return 1
 
 
-class EMOState(SQLModel, table=True):
->>>>>>> 11702d96
+class EMOIterateState(ResultInterface, SQLModel, table=True):
     """EMO run (NSGA3, RVEA, etc.)."""
 
     id: int | None = Field(default=None, primary_key=True, foreign_key="states.id")
