"""Router for evolutionary multiobjective optimization (EMO) methods."""

<<<<<<< HEAD
from asyncio import run
from datetime import datetime
from multiprocessing import Manager as ProcessManager
from multiprocessing import Process
from multiprocessing.synchronize import Event as EventClass  # only for typing, can be removed
from typing import Annotated, Dict, List, Optional
from warnings import warn
=======
from typing import Annotated
>>>>>>> 00f34de3

from fastapi import APIRouter, Depends, HTTPException, WebSocket, WebSocketDisconnect, status
from pydantic import BaseModel
from sqlalchemy.orm import Session
from sqlmodel import select
from websockets.client import connect

from desdeo.api.db import get_session
<<<<<<< HEAD
=======
from desdeo.api.models import StateDB
>>>>>>> 00f34de3
from desdeo.api.models.EMO import (
    EMOSolveRequest,
)
from desdeo.api.models.preference import (
    PreferenceBase,
    PreferenceDB,
)
from desdeo.api.models.problem import ProblemDB
<<<<<<< HEAD
from desdeo.api.models.state import EMOSaveState, EMOState, StateDB
=======
from desdeo.api.models.session import InteractiveSessionDB
from desdeo.api.models.state import EMOSaveState, EMOState
>>>>>>> 00f34de3
from desdeo.api.models.user import User
from desdeo.api.routers.user_authentication import get_current_user
from desdeo.api.utils.database import user_save_solutions
from desdeo.api.utils.emo_database import _convert_dataframe_to_dict_list
from desdeo.emo.hooks.archivers import NonDominatedArchive
from desdeo.emo.methods.EAs import nsga3, rvea
from desdeo.problem import Problem

router = APIRouter(prefix="/method/emo", tags=["EMO"])


class WSmanager:
    """Manages active WebSocket connections for EMO methods."""

    def __init__(self):
        """Initializes the WebSocket manager."""
        self.active_connections: dict[str, WebSocket] = {}
        """
        A dictionary to keep track of active WebSocket connections.
        The keys are the client identifiers. Note: not the same as `websocket.client`,
        which is just a tuple of (host, port). Nor is it the user id. Each new
        EA instance will have its own unique identifier. The webui client should
        get its id from the server.
        """

    async def connect(self, websocket: WebSocket, client_id: str):
        """Accepts a new WebSocket connection."""
        await websocket.accept()
        self.active_connections[client_id] = websocket

    def disconnect(self, websocket: WebSocket):
        """Removes a WebSocket connection."""
        for client_id, ws in self.active_connections.items():
            if ws.client == websocket.client:
                client_id_to_remove = client_id
        self.active_connections.pop(client_id_to_remove, None)

    async def send_private_message(self, message: dict, client_id: str):
        """Sends a private message to a specific WebSocket connection."""
        websocket = self.active_connections.get(client_id)
        if websocket:
            await websocket.send_json(message)
        else:
            raise ValueError(f"No active connection for client_id: {client_id}")

    async def broadcast_message(self, message: dict):
        """Sends a message to all active WebSocket connections."""
        for websocket in self.active_connections.values():
            await websocket.send_json(message)


ws_manager = WSmanager()


async def handle_stop_event(stop_event: EventClass, listener_id: str):
    """Handles the stop event for the WebSocket connections."""
    with connect(f"ws://localhost:8000/method/emo/ws/{listener_id}") as websocket:
        while True:
            data = await websocket.receive_json()
            if "message" in data and data["message"] == "stop":
                stop_event.set()
                break


class IterateResponse(BaseModel):
    ws_ids: list[str]
    current_state_id: int


@router.post("/iterate")
def iterate(
    request: EMOSolveRequest,
    user: Annotated[User, Depends(get_current_user)],
    session: Annotated[Session, Depends(get_session)],
<<<<<<< HEAD
) -> IterateResponse:
    """Starts the EMO method.

    Args:
        request (EMOSolveRequest): The request object containing parameters for the EMO method.
        user (Annotated[User, Depends]): The current user.
        session (Annotated[Session, Depends]): The database session.
=======
) -> EMOState:
    """Start interactive evolutionary multiobjective optimization."""
    # Handle session logic
    if request.session_id is not None:
        statement = select(InteractiveSessionDB).where(InteractiveSessionDB.id == request.session_id)
        interactive_session = session.exec(statement).first()
>>>>>>> 00f34de3

    Raises:
        HTTPException: If the request is invalid or the EMO method fails.

    Returns:
        IterateResponse: A response object containing a list of IDs to be used for websocket communication.
            Also contains the StateDB id where the results will be stored.
    """
    # Fetch problem from DB
    statement = select(ProblemDB).where(ProblemDB.user_id == user.id, ProblemDB.id == request.problem_id)
    problem_db = session.exec(statement).first()

    if problem_db is None:
        raise HTTPException(
            status_code=status.HTTP_404_NOT_FOUND,
            detail=f"Problem with id={request.problem_id} could not be found.",
        )

    # Convert ProblemDB to Problem object
    problem = Problem.from_problemdb(problem_db)

    ws_ids = ["client", "rvea", "nsga3"]
    # Save request (incomplete and EAs have not finished running yet)

    # Create DB preference
    preference_db = PreferenceDB(user_id=user.id, problem_id=problem_db.id, preference=request.preference)

    session.add(preference_db)
    session.commit()
    session.refresh(preference_db)

    # Handle parent state
    if request.parent_state_id is None:
        parent_state = None
    else:
        statement = select(StateDB).where(StateDB.id == request.parent_state_id)
        parent_state = session.exec(statement).first()

        if parent_state is None:
            raise HTTPException(
                status_code=status.HTTP_404_NOT_FOUND,
                detail=f"Could not find state with id={request.parent_state_id}",
            )

    incomplete_emo_state = EMOState(
        method=request.method,  # Use the method directly (already uppercase)
        max_evaluations=request.max_evaluations,
        number_of_vectors=request.number_of_vectors,
        use_archive=request.use_archive,
        solutions=[],
        outputs=[],
    )

    incomplete_db_state = StateDB(
        problem_id=problem_db.id,
        preference_id=preference_db.id,
        session_id=None,
        parent_id=parent_state.id if parent_state is not None else None,
        state=incomplete_emo_state,  # Convert to dict for JSON serialization
    )

    session.add(incomplete_db_state)
    session.commit()
    session.refresh(incomplete_db_state)

    state_id = incomplete_db_state.id

    # Close db session
    session.close()

    # Spawn a new process to handle EMO method creation
    Process(target=spawn_emo_process, args=(problem, ws_ids, state_id)).start()

    return IterateResponse(ws_ids=ws_ids, current_state_id=state_id)


def spawn_emo_process(
    problem: Problem,
    ws_ids: list[str],
    state_id: int,
):
    """Spawns a new process to handle the EMO method.

    In turn, this will start multiple processes for each evolutionary algorithm.
    It will collect results and update the database.

    Args:
        problem (Problem): The problem object.
        ws_ids (list[str]): The list of WebSocket IDs.
    """
    process_manager = ProcessManager()
    stop_event = process_manager.Event()
    results_dict = process_manager.dict()
    # Spawn a bunch of EAs
    processes = []
    for ea_name in ws_ids[1:]:  # Skip the first id, which is for the webui client
        p = Process(target=ea_sync, args=(problem, ea_name, stop_event, results_dict))
        processes.append(p)
        p.start()

    # collect results
    for p in processes:
        p.join()

    import polars as pl

    # Combine results
    combined_results = pl.concat([pl.DataFrame(results) for results in results_dict.values()])
    # update DB
    session = next(get_session())
    statement = select(StateDB).where(StateDB.id == state_id)
    state = session.exec(statement).first()
    emo_state = state.state
    # TODO(@light-weaver): Just a dirty way to handle this. Use non-dominated merge and also split dec and obj vars
    emo_state.solutions = combined_results.to_dict(as_series=False)
    emo_state.outputs = combined_results.to_dict(as_series=False)
    state.state = EMOState(
        method=emo_state.method,
        max_evaluations=emo_state.max_evaluations,
        number_of_vectors=emo_state.number_of_vectors,
        use_archive=emo_state.use_archive,
        solutions=[combined_results.to_dict(as_series=False)],
        outputs=[combined_results.to_dict(as_series=False)],
    )
    session.add(state)
    session.commit()
    session.close()


def ea_sync(problem: Problem, ea_name, stop_event, results_dict):
    run(ea_async(problem, ea_name, stop_event, results_dict))


async def ea_async(problem: Problem, ea_name, stop_event, results_dict):
    """Executes an evolutionary algorithm.

    Args:
        problem (Problem): The problem object.
        ea_name (str): The name of the evolutionary algorithm.
        stop_event (Event): The stop event to signal when to stop the algorithm.
    """
    async with connect(f"ws://localhost:8000/method/emo/ws/{ea_name}") as ws:
        text = f'{{"message": "Started {ea_name}", "send_to": "client"}}'
        await ws.send(text)
        solvers = {"rvea": rvea, "nsga3": nsga3}
        solver, publisher = solvers[ea_name](problem=problem)
        archiver = NonDominatedArchive(problem=problem, publisher=publisher)
        publisher.auto_subscribe(archiver)
        _ = solver()
        await ws.send(f'{{"message": "Finished {ea_name}", "send_to": "client"}}')
        results_dict[ea_name] = archiver.solutions.to_dict(as_series=False)


@router.websocket("/ws/{client_id}")
async def websocket_endpoint(
    websocket: WebSocket,
    client_id: str,
    # TODO(@light-weaver): Add authentication
):
<<<<<<< HEAD
    """WebSocket endpoint for EMO methods."""
    await ws_manager.connect(websocket, client_id)
    try:
        while True:
            data = await websocket.receive_json()
            if "send_to" in data:
                try:
                    await ws_manager.send_private_message(data, data["send_to"])
                except ValueError as e:
                    warn(f"ValueError in WebSocket communication: {e}", stacklevel=2)
    except WebSocketDisconnect:
        ws_manager.disconnect(websocket)
=======
    """Get all saved solutions for the current user."""
    from desdeo.api.models.archive import UserSavedSolutionDB

    # Query saved solutions for the current user
    statement = select(UserSavedSolutionDB).where(UserSavedSolutionDB.user_id == user.id)
    saved_solutions = session.exec(statement).all()

    # Convert to response format
    results = []
    for solution in saved_solutions:
        results.append(
            {
                "id": solution.id,
                "name": solution.name,
                "variable_values": solution.variable_values,
                "objective_values": solution.objective_values,
                "constraint_values": solution.constraint_values,
                "extra_func_values": solution.extra_func_values,
                "problem_id": solution.problem_id,
            }
        )

    return results


# Helper functions
def _build_reference_vector_options(preference: PreferenceBase, number_of_vectors: int) -> dict:
    """Build reference vector options based on preference type."""

    base_options = {
        "number_of_vectors": number_of_vectors,
    }

    # Convert the preference dict to the correct object type
    if isinstance(preference, dict):
        preference_type = preference.get("preference_type")
        if preference_type == "reference_point":
            from desdeo.api.models.preference import ReferencePoint

            preference = ReferencePoint.model_validate(preference)
        elif preference_type == "preferred_solutions":
            from desdeo.api.models.preference import PreferredSolutions

            preference = PreferredSolutions.model_validate(preference)
        elif preference_type == "non_preferred_solutions":
            from desdeo.api.models.preference import NonPreferredSolutions

            preference = NonPreferredSolutions.model_validate(preference)
        elif preference_type == "preferred_ranges":
            from desdeo.api.models.preference import PreferredRanges

            preference = PreferredRanges.model_validate(preference)

    # Now handle the properly typed preference object
    if hasattr(preference, "aspiration_levels"):
        base_options["interactive_adaptation"] = "reference_point"
        base_options["reference_point"] = preference.aspiration_levels
    elif hasattr(preference, "preferred_solutions"):
        base_options["interactive_adaptation"] = "preferred_solutions"
        base_options["preferred_solutions"] = preference.preferred_solutions
    elif hasattr(preference, "non_preferred_solutions"):
        base_options["interactive_adaptation"] = "non_preferred_solutions"
        base_options["non_preferred_solutions"] = preference.non_preferred_solutions
    elif hasattr(preference, "preferred_ranges"):
        base_options["interactive_adaptation"] = "preferred_ranges"
        base_options["preferred_ranges"] = preference.preferred_ranges
    else:
        raise HTTPException(
            status_code=400,
            detail=f"Unsupported preference type: {type(preference)} with preference_type: {getattr(preference, 'preference_type', 'unknown')}",
        )

    return base_options
>>>>>>> 00f34de3
<|MERGE_RESOLUTION|>--- conflicted
+++ resolved
@@ -1,6 +1,5 @@
 """Router for evolutionary multiobjective optimization (EMO) methods."""
 
-<<<<<<< HEAD
 from asyncio import run
 from datetime import datetime
 from multiprocessing import Manager as ProcessManager
@@ -8,9 +7,6 @@
 from multiprocessing.synchronize import Event as EventClass  # only for typing, can be removed
 from typing import Annotated, Dict, List, Optional
 from warnings import warn
-=======
-from typing import Annotated
->>>>>>> 00f34de3
 
 from fastapi import APIRouter, Depends, HTTPException, WebSocket, WebSocketDisconnect, status
 from pydantic import BaseModel
@@ -19,10 +15,6 @@
 from websockets.client import connect
 
 from desdeo.api.db import get_session
-<<<<<<< HEAD
-=======
-from desdeo.api.models import StateDB
->>>>>>> 00f34de3
 from desdeo.api.models.EMO import (
     EMOSolveRequest,
 )
@@ -31,12 +23,7 @@
     PreferenceDB,
 )
 from desdeo.api.models.problem import ProblemDB
-<<<<<<< HEAD
 from desdeo.api.models.state import EMOSaveState, EMOState, StateDB
-=======
-from desdeo.api.models.session import InteractiveSessionDB
-from desdeo.api.models.state import EMOSaveState, EMOState
->>>>>>> 00f34de3
 from desdeo.api.models.user import User
 from desdeo.api.routers.user_authentication import get_current_user
 from desdeo.api.utils.database import user_save_solutions
@@ -111,7 +98,6 @@
     request: EMOSolveRequest,
     user: Annotated[User, Depends(get_current_user)],
     session: Annotated[Session, Depends(get_session)],
-<<<<<<< HEAD
 ) -> IterateResponse:
     """Starts the EMO method.
 
@@ -119,14 +105,6 @@
         request (EMOSolveRequest): The request object containing parameters for the EMO method.
         user (Annotated[User, Depends]): The current user.
         session (Annotated[Session, Depends]): The database session.
-=======
-) -> EMOState:
-    """Start interactive evolutionary multiobjective optimization."""
-    # Handle session logic
-    if request.session_id is not None:
-        statement = select(InteractiveSessionDB).where(InteractiveSessionDB.id == request.session_id)
-        interactive_session = session.exec(statement).first()
->>>>>>> 00f34de3
 
     Raises:
         HTTPException: If the request is invalid or the EMO method fails.
@@ -286,7 +264,6 @@
     client_id: str,
     # TODO(@light-weaver): Add authentication
 ):
-<<<<<<< HEAD
     """WebSocket endpoint for EMO methods."""
     await ws_manager.connect(websocket, client_id)
     try:
@@ -298,79 +275,4 @@
                 except ValueError as e:
                     warn(f"ValueError in WebSocket communication: {e}", stacklevel=2)
     except WebSocketDisconnect:
-        ws_manager.disconnect(websocket)
-=======
-    """Get all saved solutions for the current user."""
-    from desdeo.api.models.archive import UserSavedSolutionDB
-
-    # Query saved solutions for the current user
-    statement = select(UserSavedSolutionDB).where(UserSavedSolutionDB.user_id == user.id)
-    saved_solutions = session.exec(statement).all()
-
-    # Convert to response format
-    results = []
-    for solution in saved_solutions:
-        results.append(
-            {
-                "id": solution.id,
-                "name": solution.name,
-                "variable_values": solution.variable_values,
-                "objective_values": solution.objective_values,
-                "constraint_values": solution.constraint_values,
-                "extra_func_values": solution.extra_func_values,
-                "problem_id": solution.problem_id,
-            }
-        )
-
-    return results
-
-
-# Helper functions
-def _build_reference_vector_options(preference: PreferenceBase, number_of_vectors: int) -> dict:
-    """Build reference vector options based on preference type."""
-
-    base_options = {
-        "number_of_vectors": number_of_vectors,
-    }
-
-    # Convert the preference dict to the correct object type
-    if isinstance(preference, dict):
-        preference_type = preference.get("preference_type")
-        if preference_type == "reference_point":
-            from desdeo.api.models.preference import ReferencePoint
-
-            preference = ReferencePoint.model_validate(preference)
-        elif preference_type == "preferred_solutions":
-            from desdeo.api.models.preference import PreferredSolutions
-
-            preference = PreferredSolutions.model_validate(preference)
-        elif preference_type == "non_preferred_solutions":
-            from desdeo.api.models.preference import NonPreferredSolutions
-
-            preference = NonPreferredSolutions.model_validate(preference)
-        elif preference_type == "preferred_ranges":
-            from desdeo.api.models.preference import PreferredRanges
-
-            preference = PreferredRanges.model_validate(preference)
-
-    # Now handle the properly typed preference object
-    if hasattr(preference, "aspiration_levels"):
-        base_options["interactive_adaptation"] = "reference_point"
-        base_options["reference_point"] = preference.aspiration_levels
-    elif hasattr(preference, "preferred_solutions"):
-        base_options["interactive_adaptation"] = "preferred_solutions"
-        base_options["preferred_solutions"] = preference.preferred_solutions
-    elif hasattr(preference, "non_preferred_solutions"):
-        base_options["interactive_adaptation"] = "non_preferred_solutions"
-        base_options["non_preferred_solutions"] = preference.non_preferred_solutions
-    elif hasattr(preference, "preferred_ranges"):
-        base_options["interactive_adaptation"] = "preferred_ranges"
-        base_options["preferred_ranges"] = preference.preferred_ranges
-    else:
-        raise HTTPException(
-            status_code=400,
-            detail=f"Unsupported preference type: {type(preference)} with preference_type: {getattr(preference, 'preference_type', 'unknown')}",
-        )
-
-    return base_options
->>>>>>> 00f34de3
+        ws_manager.disconnect(websocket)