--- conflicted
+++ resolved
@@ -198,10 +198,9 @@
             detail="Incorrect username or password",
             headers={"WWW-Authenticate": "Bearer"},
         )
-<<<<<<< HEAD
-    access_token_expires = timedelta(minutes=ACCESS_TOKEN_EXPIRE_MINUTES)
-    access_token = create_access_token(data={"sub": user.username}, expires_delta=access_token_expires)
-    return Token(access_token=access_token, token_type="bearer")  # NOQA:S106
+
+    return await generate_tokens({"id": user.id, "sub": user.username})
+
 
 @router.post("/login-with-invite")
 async def loginWithInvite(
@@ -226,8 +225,4 @@
         tokens.update({"username": username, "problem_id": invite.problem_id})
     except JWTError:
         raise credentials_exception from JWTError
-    return tokens
-=======
-
-    return await generate_tokens({"id": user.id, "sub": user.username})
->>>>>>> cd000d5d
+    return tokens