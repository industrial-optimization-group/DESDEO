"""This module contains the functions for user authentication."""
from datetime import UTC, datetime, timedelta
from typing import Annotated

import bcrypt
from fastapi import APIRouter, Depends, HTTPException, status
from fastapi.security import OAuth2PasswordBearer, OAuth2PasswordRequestForm
from jose import JWTError, jwt
from pydantic import BaseModel
from sqlalchemy.orm import Session
from typing import Dict

from desdeo.api import AuthConfig
from desdeo.api.db import get_db
from desdeo.api.db_models import User as UserModel
from desdeo.api.schema import User

router = APIRouter()

SECRET_KEY = AuthConfig.authjwt_secret_key
ALGORITHM = AuthConfig.authjwt_algorithm
ACCESS_TOKEN_EXPIRE_MINUTES = AuthConfig.authjwt_access_token_expires
SALT = bcrypt.gensalt()

<<<<<<< HEAD
REFRESH_TOKEN_EXPIRE_MINUTES = 30
=======
REFRESH_TOKEN_EXPIRE_MINUTES = AuthConfig.authjwt_refresh_token_expires
>>>>>>> e15d450e

class Token(BaseModel):
    """A model for the authentication token."""
    access_token: str
    refresh_token: str
    token_type: str


# OAuth2PasswordBearer is a class that creates a dependency that will be used to get the token from the request.
# The token will be used to authenticate the user.
oauth2_scheme = OAuth2PasswordBearer(tokenUrl="token")

def verify_password(plain_password, hashed_password):
    """Check if a password matches a hash."""
    password_byte_enc = plain_password.encode("utf-8")
    return bcrypt.checkpw(password=password_byte_enc, hashed_password=hashed_password.encode("utf-8"))


def get_password_hash(password):
    """Hash a password."""
    pwd_bytes = password.encode("utf-8")
    return bcrypt.hashpw(password=pwd_bytes, salt=SALT).decode("utf-8")


def get_user(db: Session, username: str):
    """Get a user from the database."""
    return db.query(UserModel).filter(UserModel.username == username).first()


def authenticate_user(db: Session, username: str, password: str):
    """Check if a user exists and the password is correct."""
    user = get_user(db, username)
    if not user:
        return False
    if not verify_password(password, user.password_hash):
        return False
    return user

def get_current_user(
    token: Annotated[str, Depends(oauth2_scheme)], db: Annotated[Session, Depends(get_db)]
) -> UserModel:
    """Get the current user. This function is a dependency for other functions that need to get the current user.

    Args:
        token (Annotated[str, Depends(oauth2_scheme)]): The authentication token.
        db (Annotated[Session, Depends(get_db)]): A database session.

    Returns:
        User: The current user.

    Raises:
        HTTPException: If the token is invalid.
    """
    credentials_exception = HTTPException(
        status_code=status.HTTP_401_UNAUTHORIZED,
        detail="Could not validate credentials",
        headers={"WWW-Authenticate": "Bearer"},
    )
    try:
        payload = jwt.decode(token, SECRET_KEY, algorithms=[ALGORITHM])
        username: str = payload.get("sub")
        expire_time: datetime = payload.get("exp")

        if username is None or expire_time is None or expire_time < datetime.now(UTC).timestamp():
            raise credentials_exception
    except jwt.exceptions.ExpiredSignatureError:
        raise credentials_exception
    except JWTError:
        raise credentials_exception from JWTError
    user = get_user(db, username=username)
    if user is None:
        raise credentials_exception
    return User(
        username=user.username,
        index=user.id,
        role=user.role,
        user_group=user.user_group if user.user_group else "",
        privilages=user.privilages,
        password_hash=user.password_hash,
    )

async def create_jwt_token(data: dict, expires_delta: timedelta) -> str:
    """Creates an JWT Token with `data` and `expire_delta`

    Args:
        data (dict): The data to encode in the token.
        expires_delta (timedelta): The time after which the token will expire.

    Returns:
        str: JWT token
    """
    data = data.copy()
    expire = datetime.utcnow() + expires_delta
    data.update({"exp": expire})
    encoded_jwt = jwt.encode(data, SECRET_KEY, algorithm=ALGORITHM)
    return encoded_jwt

async def create_access_token(data: Dict) -> str:
    """Creates an JWT Access Token with `data` and expires after `ACCESS_TOKEN_EXPIRE_MINUTES`

    Args:
        data (dict): The data to encode in the token.

    Returns:
        str: JWT access token
    """
    return await create_jwt_token(data, timedelta(minutes=ACCESS_TOKEN_EXPIRE_MINUTES))

async def create_refresh_token(data: Dict) -> str:
    """Creates an Refresh Token with user `data`

    Args:
        data (dict): The data to encode in the token.

    Returns:
        str: JWT refresh token
    """
    refresh_token: str = await create_jwt_token(data, timedelta(minutes=REFRESH_TOKEN_EXPIRE_MINUTES))

    return refresh_token

async def generate_tokens(data: Dict, refresh_token_needed: bool = False) -> Token:
    """Generates Access and Refresh Token with `data`

    Args:
        data (dict): The data to encode in the token.
        refresh_token_needed (bool, optional): Indicate whether the refresh token is generated. Defaults to False

    Returns:
        Token: a Token class object
    """
    access_token: str = await create_access_token(data)
    refresh_token = ''
    if refresh_token_needed:
        refresh_token: str = await create_refresh_token(data)
    return Token(access_token=access_token, refresh_token=refresh_token, token_type="bearer")

@router.post("/token")
async def login(
    form_data: Annotated[OAuth2PasswordRequestForm, Depends()], db: Annotated[Session, Depends(get_db)]
) -> Token:
    """Login to get an authentication token.

    Args:
        form_data (Annotated[OAuth2PasswordRequestForm, Depends()]): The form data to authenticate the user.
        db (Annotated[Session, Depends(get_db)]): The database session.

    Returns:
        Token: The authentication token.
    """
    user = authenticate_user(db, form_data.username, form_data.password)
    if not user:
        raise HTTPException(
            status_code=status.HTTP_401_UNAUTHORIZED,
            detail="Incorrect username or password",
            headers={"WWW-Authenticate": "Bearer"},
        )

    return await generate_tokens({"id": user.id, "sub": user.username})
<|MERGE_RESOLUTION|>--- conflicted
+++ resolved
@@ -22,14 +22,11 @@
 ACCESS_TOKEN_EXPIRE_MINUTES = AuthConfig.authjwt_access_token_expires
 SALT = bcrypt.gensalt()
 
-<<<<<<< HEAD
-REFRESH_TOKEN_EXPIRE_MINUTES = 30
-=======
 REFRESH_TOKEN_EXPIRE_MINUTES = AuthConfig.authjwt_refresh_token_expires
->>>>>>> e15d450e
 
 class Token(BaseModel):
     """A model for the authentication token."""
+
     access_token: str
     refresh_token: str
     token_type: str
@@ -38,6 +35,7 @@
 # OAuth2PasswordBearer is a class that creates a dependency that will be used to get the token from the request.
 # The token will be used to authenticate the user.
 oauth2_scheme = OAuth2PasswordBearer(tokenUrl="token")
+
 
 def verify_password(plain_password, hashed_password):
     """Check if a password matches a hash."""
