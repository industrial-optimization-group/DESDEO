--- conflicted
+++ resolved
@@ -13,12 +13,12 @@
     NIMBUSClassificationRequest,
     NIMBUSClassificationResponse,
     NIMBUSClassificationState,
+    NIMBUSFinalizeRequest,
+    NIMBUSFinalizeResponse,
+    NIMBUSFinalState,
     NIMBUSInitializationRequest,
     NIMBUSInitializationResponse,
     NIMBUSInitializationState,
-    NIMBUSFinalizeRequest,
-    NIMBUSFinalizeResponse,
-    NIMBUSFinalState,
     NIMBUSIntermediateSolutionResponse,
     NIMBUSSaveRequest,
     NIMBUSSaveResponse,
@@ -480,14 +480,9 @@
     # Find the latest relevant state (NIMBUS classification, initialization, or intermediate with NIMBUS context)
     latest_state = None
     for state in states:
-<<<<<<< HEAD
-        if (isinstance(state.state, (NIMBUSClassificationState | NIMBUSInitializationState | NIMBUSFinalState)) or
-            (isinstance(state.state, IntermediateSolutionState) and state.state.context == "nimbus")):
-=======
-        if isinstance(state.state, (NIMBUSClassificationState | NIMBUSInitializationState)) or (
+        if isinstance(state.state, (NIMBUSClassificationState | NIMBUSInitializationState | NIMBUSFinalState)) or (
             isinstance(state.state, IntermediateSolutionState) and state.state.context == "nimbus"
         ):
->>>>>>> 78bd73b0
             latest_state = state
             break
 
@@ -542,8 +537,7 @@
     user: Annotated[User, Depends(get_current_user)],
     session: Annotated[Session, Depends(get_session)]
 ) -> NIMBUSFinalizeResponse:
-    """An endpoint for finishing up the NIMBUS method"""
-
+    """An endpoint for finishing up the NIMBUS method."""
     if request.session_id is not None:
         statement = select(InteractiveSessionDB).where(InteractiveSessionDB.id == request.session_id)
         interactive_session = session.exec(statement)
@@ -560,25 +554,25 @@
 
         interactive_session = session.exec(statement).first()
 
+    if request.parent_state_id is None:
+        parent_state = None
+    else:
+        statement = session.select(StateDB).where(StateDB.id == request.parent_state_id)
+        parent_state = session.exec(statement).first()
+
+        if parent_state is None:
+            raise HTTPException(
+                status_code=status.HTTP_404_NOT_FOUND, detail=f"Could not find state with id={request.parent_state_id}"
+            )
+
+    # fetch the problem from the DB
+    statement = select(ProblemDB).where(ProblemDB.user_id == user.id, ProblemDB.id == request.problem_id)
+    problem_db = session.exec(statement).first()
+
     if problem_db is None:
         raise HTTPException(
             status_code=status.HTTP_404_NOT_FOUND, detail=f"Problem with id={request.problem_id} could not be found."
         )
-
-    if request.parent_state_id is None:
-        parent_state = None
-    else:
-        statement = session.select(StateDB).where(StateDB.id == request.parent_state_id)
-        parent_state = session.exec(statement).first()
-
-        if parent_state is None:
-            raise HTTPException(
-                status_code=status.HTTP_404_NOT_FOUND, detail=f"Could not find state with id={request.parent_state_id}"
-            )
-
-    # fetch the problem from the DB
-    statement = select(ProblemDB).where(ProblemDB.user_id == user.id, ProblemDB.id == request.problem_id)
-    problem_db = session.exec(statement).first()
 
     solution_state_id = request.solution_info.state_id
     solution_index = request.solution_info.solution_index
