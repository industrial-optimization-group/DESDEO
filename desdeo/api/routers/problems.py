--- conflicted
+++ resolved
@@ -52,23 +52,6 @@
         if type(problem) == UserProblemAccess:
             problem = problem.problem
         temp_problem: Problem = Problem.model_validate(problem.value)
-<<<<<<< HEAD
-        if not problem.id in all_problems.keys():
-            all_problems[problem.id] = (
-                ProblemFormat(
-                    objective_names=[objective.name for objective in temp_problem.objectives],
-                    variable_names=[variable.name for variable in temp_problem.variables],
-                    ideal=[value for _, value in get_ideal_dict(temp_problem).items()],
-                    nadir=[value for _, value in get_nadir_dict(temp_problem).items()],
-                    n_objectives=len(temp_problem.objectives),
-                    n_variables=len(temp_problem.variables),
-                    n_constraints=len(temp_problem.constraints) if temp_problem.constraints else 0,
-                    minimize=[-1 if objective.maximize else 1 for objective in temp_problem.objectives],
-                    problem_name=temp_problem.name,
-                    problem_type=problem.kind,
-                    problem_id=problem.id,
-                )
-=======
         if problem.id in all_problems.keys():
             continue
 
@@ -85,7 +68,7 @@
                 problem_name=temp_problem.name,
                 problem_type=problem.kind,
                 problem_id=problem.id,
->>>>>>> 2dc02e07
             )
+        )
 
     return list(all_problems.values())