"""Evolutionary operators for mutation.

Various evolutionary operators for mutation in multiobjective optimization are defined here.
"""

import copy
from abc import abstractmethod
from collections.abc import Sequence

import numpy as np
import polars as pl

from desdeo.problem import Problem, VariableDomainTypeEnum, VariableTypeEnum
from desdeo.tools.message import (
    FloatMessage,
    Message,
    MutationMessageTopics,
    PolarsDataFrameMessage,
)
from desdeo.tools.patterns import Subscriber


class BaseMutation(Subscriber):
    """A base class for mutation operators."""

    @abstractmethod
    def __init__(self, problem: Problem, **kwargs):
        """Initialize a mu operator."""
        super().__init__(**kwargs)
        self.problem = problem
        self.variable_symbols = [var.symbol for var in problem.get_flattened_variables()]
        self.lower_bounds = [var.lowerbound for var in problem.get_flattened_variables()]
        self.upper_bounds = [var.upperbound for var in problem.get_flattened_variables()]
        self.variable_types = [var.variable_type for var in problem.get_flattened_variables()]
        self.variable_combination: VariableDomainTypeEnum = problem.variable_domain

    @abstractmethod
    def do(self, offsprings: pl.DataFrame, parents: pl.DataFrame) -> pl.DataFrame:
        """Perform the mutation operation.

        Args:
            offsprings (pl.DataFrame): the offspring population to mutate.
            parents (pl.DataFrame): the parent population from which the offspring
                was generated (via crossover).

        Returns:
            pl.DataFrame: the offspring resulting from the mutation.
        """


class BoundedPolynomialMutation(BaseMutation):
    """Implements the bounded polynomial mutation operator.

    Reference:
        Deb, K., & Goyal, M. (1996). A combined genetic adaptive search (GeneAS) for
        engineering design. Computer Science and informatics, 26(4), 30-45, 1996.
    """

    @property
    def provided_topics(self) -> dict[int, Sequence[MutationMessageTopics]]:
        """The message topics provided by the mutation operator."""
        return {
            0: [],
            1: [
                MutationMessageTopics.MUTATION_PROBABILITY,
                MutationMessageTopics.MUTATION_DISTRIBUTION,
            ],
            2: [
                MutationMessageTopics.MUTATION_PROBABILITY,
                MutationMessageTopics.MUTATION_DISTRIBUTION,
                MutationMessageTopics.OFFSPRING_ORIGINAL,
                MutationMessageTopics.OFFSPRINGS,
            ],
        }

    @property
    def interested_topics(self):
        """The message topics that the mutation operator is interested in."""
        return []

    def __init__(
        self,
        *,
        problem: Problem,
        seed: int,
        mutation_probability: float | None = None,
        distribution_index: float = 20,
        **kwargs,
    ):
        """Initialize a bounded polynomial mutation operator.

        Args:
            problem (Problem): The problem object.
            seed (int): The seed for the random number generator.
            mutation_probability (float | None, optional): The probability of mutation. Defaults to None.
            distribution_index (float, optional): The distributaion index for polynomial mutation. Defaults to 20.
            kwargs: Additional keyword arguments. These are passed to the Subscriber class. At the very least, the
                publisher must be passed. See the Subscriber class for more information.
        """
        super().__init__(problem, **kwargs)
        if self.variable_combination != VariableDomainTypeEnum.continuous:
            raise ValueError("This mutation operator only works with continuous variables.")
        if mutation_probability is None:
            self.mutation_probability = 1 / len(self.lower_bounds)
        else:
            self.mutation_probability = mutation_probability
        self.distribution_index = distribution_index
        self.rng = np.random.default_rng(seed)
        self.seed = seed
        self.offspring_original: pl.DataFrame
        self.parents: pl.DataFrame
        self.offspring: pl.DataFrame

    def do(self, offsprings: pl.DataFrame, parents: pl.DataFrame) -> pl.DataFrame:
        """Perform the mutation operation.

        Args:
            offsprings (pl.DataFrame): the offspring population to mutate.
            parents (pl.DataFrame): the parent population from which the offspring
                was generated (via crossover).

        Returns:
            pl.DataFrame: the offspring resulting from the mutation.
        """
        # TODO(@light-weaver): Extract to a numba jitted function
        self.offspring_original = offsprings
        self.parents = parents  # Not used, but kept for consistency
        offspring = offsprings.to_numpy()
        min_val = np.ones_like(offspring) * self.lower_bounds
        max_val = np.ones_like(offspring) * self.upper_bounds
        k = self.rng.random(size=offspring.shape)
        miu = self.rng.random(size=offspring.shape)
        temp = np.logical_and((k <= self.mutation_probability), (miu < 0.5))
        offspring_scaled = (offspring - min_val) / (max_val - min_val)
        offspring[temp] = offspring[temp] + (
            (max_val[temp] - min_val[temp])
            * (
                (2 * miu[temp] + (1 - 2 * miu[temp]) * (1 - offspring_scaled[temp]) ** (self.distribution_index + 1))
                ** (1 / (self.distribution_index + 1))
                - 1
            )
        )
        temp = np.logical_and((k <= self.mutation_probability), (miu >= 0.5))
        offspring[temp] = offspring[temp] + (
            (max_val[temp] - min_val[temp])
            * (
                1
                - (
                    2 * (1 - miu[temp])
                    + 2 * (miu[temp] - 0.5) * offspring_scaled[temp] ** (self.distribution_index + 1)
                )
                ** (1 / (self.distribution_index + 1))
            )
        )
        offspring[offspring > max_val] = max_val[offspring > max_val]
        offspring[offspring < min_val] = min_val[offspring < min_val]
        self.offspring = pl.from_numpy(offspring, schema=self.variable_symbols)
        self.notify()
        return self.offspring

    def update(self, *_, **__):
        """Do nothing. This is just the basic polynomial mutation operator."""

    def state(self) -> Sequence[Message]:
        """Return the state of the mutation operator."""
        if self.offspring_original is None or self.offspring is None:
            return []
        if self.verbosity == 0:
            return []
        if self.verbosity == 1:
            return [
                FloatMessage(
                    topic=MutationMessageTopics.MUTATION_PROBABILITY,
                    source=self.__class__.__name__,
                    value=self.mutation_probability,
                ),
                FloatMessage(
                    topic=MutationMessageTopics.MUTATION_DISTRIBUTION,
                    source=self.__class__.__name__,
                    value=self.distribution_index,
                ),
            ]
        # verbosity == 2
        return [
            PolarsDataFrameMessage(
                topic=MutationMessageTopics.OFFSPRING_ORIGINAL,
                source=self.__class__.__name__,
                value=self.offspring_original,
            ),
            PolarsDataFrameMessage(
                topic=MutationMessageTopics.PARENTS,
                source=self.__class__.__name__,
                value=self.parents,
            ),
            PolarsDataFrameMessage(
                topic=MutationMessageTopics.OFFSPRINGS,
                source=self.__class__.__name__,
                value=self.offspring,
            ),
            FloatMessage(
                topic=MutationMessageTopics.MUTATION_PROBABILITY,
                source=self.__class__.__name__,
                value=self.mutation_probability,
            ),
            FloatMessage(
                topic=MutationMessageTopics.MUTATION_DISTRIBUTION,
                source=self.__class__.__name__,
                value=self.distribution_index,
            ),
        ]


class BinaryFlipMutation(BaseMutation):
    """Implements the bit flip mutation operator for binary variables.

    The binary flip mutation will mutate each binary decision variable,
    by flipping it (0 to 1, 1 to 0) with a provided probability.
    """

    @property
    def provided_topics(self) -> dict[int, Sequence[MutationMessageTopics]]:
        """The message topics provided by the mutation operator."""
        return {
            0: [],
            1: [
                MutationMessageTopics.MUTATION_PROBABILITY,
            ],
            2: [
                MutationMessageTopics.MUTATION_PROBABILITY,
                MutationMessageTopics.OFFSPRING_ORIGINAL,
                MutationMessageTopics.OFFSPRINGS,
            ],
        }

    @property
    def interested_topics(self):
        """The message topics that the mutation operator is interested in."""
        return []

    def __init__(
        self,
        *,
        problem: Problem,
        seed: int,
        mutation_probability: float | None = None,
        **kwargs,
    ):
        """Initialize a binary flip mutation operator.

        Args:
            problem (Problem): The problem object.
            seed (int): The seed for the random number generator.
            mutation_probability (float | None, optional): The probability of mutation. If None,
                the probability will be set to be 1/n, where n is the number of decision variables
                in the problem. Defaults to None.
            kwargs: Additional keyword arguments. These are passed to the Subscriber class. At the very least, the
                publisher must be passed. See the Subscriber class for more information.
        """
        super().__init__(problem, **kwargs)

        if self.variable_combination != VariableDomainTypeEnum.binary:
            raise ValueError("This mutation operator only works with binary variables.")
        if mutation_probability is None:
            self.mutation_probability = 1 / len(self.variable_symbols)
        else:
            self.mutation_probability = mutation_probability

        self.rng = np.random.default_rng(seed)
        self.seed = seed
        self.offspring_original: pl.DataFrame
        self.parents: pl.DataFrame
        self.offspring: pl.DataFrame

    def do(self, offsprings: pl.DataFrame, parents: pl.DataFrame) -> pl.DataFrame:
        """Perform the binary flip mutation operation.

        Args:
            offsprings (pl.DataFrame): the offspring population to mutate.
            parents (pl.DataFrame): the parent population from which the offspring
                was generated (via crossover). Not used in the mutation operator.

        Returns:
            pl.DataFrame: the offspring resulting from the mutation.
        """
        self.offspring_original = copy.copy(offsprings)
        self.parents = parents  # Not used, but kept for consistency
        offspring = offsprings.to_numpy().astype(dtype=np.bool)

        # create a boolean mask based on the mutation probability
        flip_mask = self.rng.random(offspring.shape) < self.mutation_probability

        # using XOR (^), flip the bits in the offspring when the mask is True
        # otherwise leave the bit's value as it is
        offspring = offspring ^ flip_mask

        self.offspring = pl.from_numpy(offspring, schema=self.variable_symbols).select(pl.all()).cast(pl.Float64)
        self.notify()

        return self.offspring

    def update(self, *_, **__):
        """Do nothing."""

    def state(self) -> Sequence[Message]:
        """Return the state of the mutation operator."""
        if self.offspring_original is None or self.offspring is None:
            return []
        if self.verbosity == 0:
            return []
        if self.verbosity == 1:
            return [
                FloatMessage(
                    topic=MutationMessageTopics.MUTATION_PROBABILITY,
                    source=self.__class__.__name__,
                    value=self.mutation_probability,
                ),
            ]
        # verbosity == 2
        return [
            PolarsDataFrameMessage(
                topic=MutationMessageTopics.OFFSPRING_ORIGINAL,
                source=self.__class__.__name__,
                value=self.offspring_original,
            ),
            PolarsDataFrameMessage(
                topic=MutationMessageTopics.PARENTS,
                source=self.__class__.__name__,
                value=self.parents,
            ),
            PolarsDataFrameMessage(
                topic=MutationMessageTopics.OFFSPRINGS,
                source=self.__class__.__name__,
                value=self.offspring,
            ),
            FloatMessage(
                topic=MutationMessageTopics.MUTATION_PROBABILITY,
                source=self.__class__.__name__,
                value=self.mutation_probability,
            ),
        ]


class IntegerRandomMutation(BaseMutation):
    """Implements a random mutation operator for integer variables.

    The mutation will mutate each binary integer variable,
    by changing its value to a random value bounded by the
    variable's bounds with a provided probability.
    """

    @property
    def provided_topics(self) -> dict[int, Sequence[MutationMessageTopics]]:
        """The message topics provided by the mutation operator."""
        return {
            0: [],
            1: [
                MutationMessageTopics.MUTATION_PROBABILITY,
            ],
            2: [
                MutationMessageTopics.MUTATION_PROBABILITY,
                MutationMessageTopics.OFFSPRING_ORIGINAL,
                MutationMessageTopics.OFFSPRINGS,
            ],
        }

    @property
    def interested_topics(self):
        """The message topics that the mutation operator is interested in."""
        return []

    def __init__(
        self,
        *,
        problem: Problem,
        seed: int,
        mutation_probability: float | None = None,
        **kwargs,
    ):
        """Initialize a random integer mutation operator.

        Args:
            problem (Problem): The problem object.
            seed (int): The seed for the random number generator.
            mutation_probability (float | None, optional): The probability of mutation. If None,
                the probability will be set to be 1/n, where n is the number of decision variables
                in the problem. Defaults to None.
            kwargs: Additional keyword arguments. These are passed to the Subscriber class. At the very least, the
                publisher must be passed. See the Subscriber class for more information.
        """
        super().__init__(problem, **kwargs)

        if self.variable_combination != VariableDomainTypeEnum.integer:
            raise ValueError("This mutation operator only works with integer variables.")
        if mutation_probability is None:
            self.mutation_probability = 1 / len(self.variable_symbols)
        else:
            self.mutation_probability = mutation_probability

        self.rng = np.random.default_rng(seed)
        self.seed = seed
        self.offspring_original: pl.DataFrame
        self.parents: pl.DataFrame
        self.offspring: pl.DataFrame

    def do(self, offsprings: pl.DataFrame, parents: pl.DataFrame) -> pl.DataFrame:
        """Perform the random integer mutation operation.

        Args:
            offsprings (pl.DataFrame): the offspring population to mutate.
            parents (pl.DataFrame): the parent population from which the offspring
                was generated (via crossover). Not used in the mutation operator.

        Returns:
            pl.DataFrame: the offspring resulting from the mutation.
        """
        self.offspring_original = copy.copy(offsprings)
        self.parents = parents  # Not used, but kept for consistency

        population = offsprings.to_numpy().astype(int)

        # create a boolean mask based on the mutation probability
        mutation_mask = self.rng.random(population.shape) < self.mutation_probability

        mutated = np.where(
            mutation_mask,
            self.rng.integers(self.lower_bounds, self.upper_bounds, size=population.shape, dtype=int, endpoint=True),
            population,
        )

        self.offspring = pl.from_numpy(mutated, schema=self.variable_symbols).select(pl.all()).cast(pl.Float64)
        self.notify()

        return self.offspring

    def update(self, *_, **__):
        """Do nothing."""

    def state(self) -> Sequence[Message]:
        """Return the state of the mutation operator."""
        if self.offspring_original is None or self.offspring is None:
            return []
        if self.verbosity == 0:
            return []
        if self.verbosity == 1:
            return [
                FloatMessage(
                    topic=MutationMessageTopics.MUTATION_PROBABILITY,
                    source=self.__class__.__name__,
                    value=self.mutation_probability,
                ),
            ]
        # verbosity == 2
        return [
            PolarsDataFrameMessage(
                topic=MutationMessageTopics.OFFSPRING_ORIGINAL,
                source=self.__class__.__name__,
                value=self.offspring_original,
            ),
            PolarsDataFrameMessage(
                topic=MutationMessageTopics.PARENTS,
                source=self.__class__.__name__,
                value=self.parents,
            ),
            PolarsDataFrameMessage(
                topic=MutationMessageTopics.OFFSPRINGS,
                source=self.__class__.__name__,
                value=self.offspring,
            ),
            FloatMessage(
                topic=MutationMessageTopics.MUTATION_PROBABILITY,
                source=self.__class__.__name__,
                value=self.mutation_probability,
            ),
        ]


class MixedIntegerRandomMutation(BaseMutation):
    """Implements a random mutation operator for mixed-integer variables.

    The mutation will mutate each mixed-integer variable,
    by changing its value to a random value bounded by the
    variable's bounds with a provided probability.
    """

    @property
    def provided_topics(self) -> dict[int, Sequence[MutationMessageTopics]]:
        """The message topics provided by the mutation operator."""
        return {
            0: [],
            1: [
                MutationMessageTopics.MUTATION_PROBABILITY,
            ],
            2: [
                MutationMessageTopics.MUTATION_PROBABILITY,
                MutationMessageTopics.OFFSPRING_ORIGINAL,
                MutationMessageTopics.OFFSPRINGS,
            ],
        }

    @property
    def interested_topics(self):
        """The message topics that the mutation operator is interested in."""
        return []

    def __init__(
        self,
        *,
        problem: Problem,
        seed: int,
        mutation_probability: float | None = None,
        **kwargs,
    ):
        """Initialize a random mixed_integer mutation operator.

        Args:
            problem (Problem): The problem object.
            seed (int): The seed for the random number generator.
            mutation_probability (float | None, optional): The probability of mutation. If None,
                the probability will be set to be 1/n, where n is the number of decision variables
                in the problem. Defaults to None.
            kwargs: Additional keyword arguments. These are passed to the Subscriber class. At the very least, the
                publisher must be passed. See the Subscriber class for more information.
        """
        super().__init__(problem, **kwargs)

        if mutation_probability is None:
            self.mutation_probability = 1 / len(self.variable_symbols)
        else:
            self.mutation_probability = mutation_probability

        self.rng = np.random.default_rng(seed)
        self.seed = seed
        self.offspring_original: pl.DataFrame
        self.parents: pl.DataFrame
        self.offspring: pl.DataFrame

    def do(self, offsprings: pl.DataFrame, parents: pl.DataFrame) -> pl.DataFrame:
        """Perform the random integer mutation operation.

        Args:
            offsprings (pl.DataFrame): the offspring population to mutate.
            parents (pl.DataFrame): the parent population from which the offspring
                was generated (via crossover). Not used in the mutation operator.

        Returns:
            pl.DataFrame: the offspring resulting from the mutation.
        """
        self.offspring_original = copy.copy(offsprings)
        self.parents = parents  # Not used, but kept for consistency

        population = offsprings.to_numpy().astype(float)

        # create a boolean mask based on the mutation probability
        mutation_mask = self.rng.random(population.shape) < self.mutation_probability

        mutation_pool = np.array(
            [
                self.rng.integers(
                    low=var.lowerbound, high=var.upperbound, size=population.shape[0], endpoint=True
                ).astype(dtype=float)
                if var.variable_type in [VariableTypeEnum.binary, VariableTypeEnum.integer]
                else self.rng.uniform(low=var.lowerbound, high=var.upperbound, size=population.shape[0]).astype(
                    dtype=float
                )
                for var in self.problem.variables
            ]
        ).T

        mutated = np.where(
            mutation_mask,
            # self.rng.integers(self.lower_bounds, self.upper_bounds, size=population.shape, dtype=int, endpoint=True),
            mutation_pool,
            population,
        )

        self.offspring = pl.from_numpy(mutated, schema=self.variable_symbols).select(pl.all()).cast(pl.Float64)
        self.notify()

        return self.offspring

    def update(self, *_, **__):
        """Do nothing."""

    def state(self) -> Sequence[Message]:
        """Return the state of the mutation operator."""
        if self.offspring_original is None or self.offspring is None:
            return []
        if self.verbosity == 0:
            return []
        if self.verbosity == 1:
            return [
                FloatMessage(
                    topic=MutationMessageTopics.MUTATION_PROBABILITY,
                    source=self.__class__.__name__,
                    value=self.mutation_probability,
                ),
            ]
        # verbosity == 2
        return [
            PolarsDataFrameMessage(
                topic=MutationMessageTopics.OFFSPRING_ORIGINAL,
                source=self.__class__.__name__,
                value=self.offspring_original,
            ),
            PolarsDataFrameMessage(
                topic=MutationMessageTopics.PARENTS,
                source=self.__class__.__name__,
                value=self.parents,
            ),
            PolarsDataFrameMessage(
                topic=MutationMessageTopics.OFFSPRINGS,
                source=self.__class__.__name__,
                value=self.offspring,
            ),
            FloatMessage(
                topic=MutationMessageTopics.MUTATION_PROBABILITY,
                source=self.__class__.__name__,
                value=self.mutation_probability,
            ),
        ]


<<<<<<< HEAD
class MPTMutation(BaseMutation):
    """Makinen, Periaux and Toivanen (MTP) mutation.

    Applies small mutations to mixed-integer variables using a mutation exponent strategy.
=======
class SelfAdaptiveGaussianMutation(BaseMutation):
    """
    Self-adaptive Gaussian mutation for real-coded evolutionary algorithms.
    Evolves both solution vector and mutation step sizes (strategy parameters).
>>>>>>> f1ea206a
    """

    @property
    def provided_topics(self) -> dict[int, Sequence[MutationMessageTopics]]:
        """The message topics provided by the mutation operator."""
        return {
            0: [],
<<<<<<< HEAD
            1: [MutationMessageTopics.MUTATION_PROBABILITY],
=======
            1: [
                MutationMessageTopics.MUTATION_PROBABILITY,
            ],
>>>>>>> f1ea206a
            2: [
                MutationMessageTopics.MUTATION_PROBABILITY,
                MutationMessageTopics.OFFSPRING_ORIGINAL,
                MutationMessageTopics.OFFSPRINGS,
            ],
        }

    @property
    def interested_topics(self):
        """The message topics that the mutation operator is interested in."""
        return []

    def __init__(
        self,
        *,
        problem: Problem,
        seed: int,
        mutation_probability: float | None = None,
<<<<<<< HEAD
        mutation_exponent: float = 2.0,
        **kwargs,
    ):
        """Initialize a small mutation operator.

        Args:
            problem (Problem): Optimization problem.
            seed (int): RNG seed.
            mutation_probability (float | None): Probability of mutation per gene.
            mutation_exponent (float): Controls strength of small mutation (larger means smaller mutations).
            kwargs: Additional keyword arguments. These are passed to the Subscriber class. At the very least, the
                publisher must be passed. See the Subscriber class for more information.
        """
        super().__init__(problem, **kwargs)
        self.rng = np.random.default_rng(seed)
        self.seed = seed
        self.mutation_exponent = mutation_exponent
        self.mutation_probability = (
            1 / len(self.variable_symbols) if mutation_probability is None else mutation_probability
        )

    def _mutate_value(self, x, lower_bound, upper_bound):
        """Apply small mutation to a single float value using mutation exponent."""
        t = (x - lower_bound) / (upper_bound - lower_bound)
        rnd = self.rng.uniform(0, 1)

        if rnd < t:
            tm = t - t * ((t - rnd) / t) ** self.mutation_exponent
        elif rnd > t:
            tm = t + (1 - t) * ((rnd - t) / (1 - t)) ** self.mutation_exponent
        else:
            tm = t

        return (1 - tm) * lower_bound + tm * upper_bound

    def do(self, offsprings: pl.DataFrame, parents: pl.DataFrame) -> pl.DataFrame:
        """Perform the MPT mutation operation.

        Args:
            offsprings (pl.DataFrame): the offspring population to mutate.
            parents (pl.DataFrame): the parent population from which the offspring
                was generated (via crossover). Not used in the mutation operator.

        Returns:
            pl.DataFrame: the offspring resulting from the mutation.
        """
        self.offspring_original = copy.copy(offsprings)
        self.parents = parents

        population = offsprings.to_numpy().astype(float)

        for i in range(population.shape[0]):
            for j, var in enumerate(self.problem.variables):
                if self.rng.random() < self.mutation_probability:
                    x = population[i, j]
                    lower_bound, upper_bound = var.lowerbound, var.upperbound
                    if var.variable_type in [VariableTypeEnum.binary, VariableTypeEnum.integer]:
                        # Round after float mutation to keep integer domain
                        population[i, j] = round(self._mutate_value(x, lower_bound, upper_bound))
                    else:
                        population[i, j] = self._mutate_value(x, lower_bound, upper_bound)

        self.offspring = pl.from_numpy(population, schema=self.variable_symbols).select(pl.all()).cast(pl.Float64)
        self.notify()
        return self.offspring
=======
        **kwargs,
    ):
        """
           Initialize the self-adaptive Gaussian mutation operator.

           Args:
               problem (Problem): The optimization problem definition, including variable bounds and types.
               seed (int): Seed for the random number generator to ensure reproducibility.
               mutation_probability (float | None): Probability of mutating each gene.
                   If None, it defaults to 1 divided by the number of variables.
               **kwargs: Additional keyword arguments passed to the base mutation class.

           Attributes:
               rng (Generator): NumPy random number generator initialized with the given seed.
               seed (int): The seed used for reproducibility.
               num_vars (int): Number of variables in the problem.
               mutation_probability (float): Probability of mutating each gene.
               tau_prime (float): Global learning rate, used in step size adaptation.
               tau (float): Local learning rate, used in step size adaptation.
           """
        super().__init__(problem=problem, **kwargs)

        self.rng = np.random.default_rng(seed)
        self.seed = seed
        self.num_vars = len(self.variable_symbols)

        self.mutation_probability = (
            1 / self.num_vars if mutation_probability is None else mutation_probability
        )

        self.tau_prime = 1 / np.sqrt(2 * self.num_vars)
        self.tau = 1 / np.sqrt(2 * np.sqrt(self.num_vars))

    def do(
        self,
        offsprings: pl.DataFrame,
        parents: pl.DataFrame,
        step_sizes: np.ndarray | None = None,
    ) -> tuple[pl.DataFrame, np.ndarray]:
        """
        Apply self-adaptive Gaussian mutation.

        Args:
            offsprings (pl.DataFrame): Current offspring population.
            parents (pl.DataFrame): Parent population.
            step_sizes (np.ndarray | None): Step sizes for each gene of each individual.

        Returns:
            tuple:
                - Mutated offspring population as a Polars DataFrame.
                - Updated step sizes as a NumPy array.
        """
        self.offspring_original = offsprings
        self.parents = parents

        X = offsprings.to_numpy().astype(float)

        if step_sizes is None:
            step_sizes = np.full_like(X, fill_value=0.1)

        new_X, new_eta = self._mutation(X, step_sizes)

        mutated_df = pl.from_numpy(new_X, schema=self.variable_symbols).cast(pl.Float64)
        self.offspring = mutated_df
        self.notify()

        return mutated_df, new_eta

    def _mutation(self, X: np.ndarray, eta: np.ndarray) -> tuple[np.ndarray, np.ndarray]:
        """
        Perform the self-adaptive mutation.

        Args:
            X (np.ndarray): Current offspring population as a NumPy array.
            eta (np.ndarray): Current step sizes for mutation.

        Returns:
            tuple[np.ndarray, np.ndarray]: Mutated population and updated step sizes.
        """
        new_X = X.copy()
        new_eta = eta.copy()

        for i in range(X.shape[0]):
            common_noise = self.rng.normal()
            for j in range(X.shape[1]):
                if self.rng.random() < self.mutation_probability:
                    Nj = self.rng.normal()
                    new_eta[i, j] *= np.exp(self.tau_prime * common_noise + self.tau * Nj)
                    new_X[i, j] += new_eta[i, j] * Nj

        return new_X, new_eta
>>>>>>> f1ea206a

    def update(self, *_, **__):
        """Do nothing."""

    def state(self) -> Sequence[Message]:
        """Return the state of the mutation operator."""
        if self.offspring_original is None or self.offspring is None:
            return []
        if self.verbosity == 0:
            return []
        if self.verbosity == 1:
            return [
                FloatMessage(
                    topic=MutationMessageTopics.MUTATION_PROBABILITY,
                    source=self.__class__.__name__,
                    value=self.mutation_probability,
                ),
            ]
<<<<<<< HEAD
=======
        # verbosity == 2
>>>>>>> f1ea206a
        return [
            PolarsDataFrameMessage(
                topic=MutationMessageTopics.OFFSPRING_ORIGINAL,
                source=self.__class__.__name__,
                value=self.offspring_original,
            ),
            PolarsDataFrameMessage(
                topic=MutationMessageTopics.PARENTS,
                source=self.__class__.__name__,
                value=self.parents,
            ),
            PolarsDataFrameMessage(
                topic=MutationMessageTopics.OFFSPRINGS,
                source=self.__class__.__name__,
                value=self.offspring,
            ),
            FloatMessage(
                topic=MutationMessageTopics.MUTATION_PROBABILITY,
                source=self.__class__.__name__,
                value=self.mutation_probability,
            ),
<<<<<<< HEAD
        ]


class NonUniformMutation(BaseMutation):
    """Non-uniform mutation operator.

    The mutation strength decays over generations.
    """

    @property
    def provided_topics(self) -> dict[int, Sequence[MutationMessageTopics]]:
        """The message topics provided by the mutation operator."""
        return {
            0: [],
            1: [MutationMessageTopics.MUTATION_PROBABILITY],
            2: [
                MutationMessageTopics.MUTATION_PROBABILITY,
                MutationMessageTopics.OFFSPRING_ORIGINAL,
                MutationMessageTopics.OFFSPRINGS,
            ],
        }

    @property
    def interested_topics(self):
        """The message topics that the mutation operator is interested in."""
        return []

    def __init__(
        self,
        *,
        problem: Problem,
        seed: int,
        mutation_probability: float | None = None,
        b: float = 5.0,  # decay parameter
        max_generations: int,
        **kwargs,
    ):
        """Initialize a Non-uniform mutation operator.

        Args:
            problem (Problem): The optimization problem definition.
            seed (int): Random number generator seed for reproducibility.
            mutation_probability (float | None): Probability of mutating each
                gene. If None, defaults to 1 / number of variables.
            b (float): Non-uniform mutation decay parameter. Higher values cause
                faster reduction in mutation strength over generations.
            max_generations (int): Maximum number of generations in the evolutionary run. Used to scale mutation decay.
            **kwargs: Additional keyword arguments passed to the base mutation class.
        """
        super().__init__(problem, **kwargs)
        self.rng = np.random.default_rng(seed)
        self.seed = seed
        self.b = b
        self.current_generation = 0
        self.max_generations = max_generations
        self.mutation_probability = (
            1 / len(self.variable_symbols) if mutation_probability is None else mutation_probability
        )

    def _mutate_value(self, x, lower_bound, upper_bound, mutation_threshold=0.5):
        """Apply non-uniform mutation to a single float value.

        Args:
            x (float): The current value of the gene to be mutated.
            lower_bound (float): The lower bound of the gene.
            upper_bound (float): The upper bound of the gene.
            mutation_threshold (float): The mutation threshold. Defaults to 0.5.

        Returns:
            float: The mutated gene value, clipped within the bounds [l, u].
        """
        r = self.rng.uniform(0, 1)  # Random number to choose direction
        t = self.current_generation
        max_generations = self.max_generations
        b = self.b

        u_rand = self.rng.uniform(0, 1)  # Random number for mutation strength
        tau = (1 - t / max_generations) ** b

        if r <= mutation_threshold:
            y = upper_bound - x
            delta = y * (1 - u_rand**tau)
            xm = x + delta
        else:
            y = x - lower_bound
            delta = y * (1 - u_rand**tau)
            xm = x - delta

        return np.clip(xm, lower_bound, upper_bound)

    def do(self, offsprings: pl.DataFrame, parents: pl.DataFrame) -> pl.DataFrame:
        """Perform non-uniform mutation.

        Args:
            offsprings (pl.DataFrame): The current offspring population to
                mutate. Each row corresponds to one individual.
            parents (pl.DataFrame): The parent population (not used in mutation but passed for interface consistency).

        Returns:
            pl.DataFrame: A new offspring population with mutated values applied. Returned as a Polars DataFrame.
        """
        self.offspring_original = copy.copy(offsprings)
        self.parents = parents

        population = offsprings.to_numpy().astype(float)

        for i in range(population.shape[0]):
            for j, var in enumerate(self.problem.variables):
                if self.rng.random() < self.mutation_probability:
                    x = population[i, j]
                    lower_bound, upper_bound = var.lowerbound, var.upperbound
                    if var.variable_type in [VariableTypeEnum.binary, VariableTypeEnum.integer]:
                        population[i, j] = round(self._mutate_value(x, lower_bound, upper_bound))
                    else:
                        population[i, j] = self._mutate_value(x, lower_bound, upper_bound)

        self.offspring = pl.from_numpy(population, schema=self.variable_symbols).cast(pl.Float64)
        self.notify()

        return self.offspring

    def update(self, generation: int, **kwargs):
        """Update current generation (used to reduce mutation strength over time)."""
        self.current_generation = generation

    def state(self) -> Sequence[Message]:
        """Return state messages."""
        if self.verbosity == 0:
            return []
        return [
            FloatMessage(
                topic=MutationMessageTopics.MUTATION_PROBABILITY,
                source=self.__class__.__name__,
                value=self.mutation_probability,
            ),
=======
>>>>>>> f1ea206a
        ]<|MERGE_RESOLUTION|>--- conflicted
+++ resolved
@@ -620,17 +620,10 @@
         ]
 
 
-<<<<<<< HEAD
 class MPTMutation(BaseMutation):
     """Makinen, Periaux and Toivanen (MTP) mutation.
 
     Applies small mutations to mixed-integer variables using a mutation exponent strategy.
-=======
-class SelfAdaptiveGaussianMutation(BaseMutation):
-    """
-    Self-adaptive Gaussian mutation for real-coded evolutionary algorithms.
-    Evolves both solution vector and mutation step sizes (strategy parameters).
->>>>>>> f1ea206a
     """
 
     @property
@@ -638,13 +631,7 @@
         """The message topics provided by the mutation operator."""
         return {
             0: [],
-<<<<<<< HEAD
             1: [MutationMessageTopics.MUTATION_PROBABILITY],
-=======
-            1: [
-                MutationMessageTopics.MUTATION_PROBABILITY,
-            ],
->>>>>>> f1ea206a
             2: [
                 MutationMessageTopics.MUTATION_PROBABILITY,
                 MutationMessageTopics.OFFSPRING_ORIGINAL,
@@ -663,7 +650,6 @@
         problem: Problem,
         seed: int,
         mutation_probability: float | None = None,
-<<<<<<< HEAD
         mutation_exponent: float = 2.0,
         **kwargs,
     ):
@@ -729,99 +715,6 @@
         self.offspring = pl.from_numpy(population, schema=self.variable_symbols).select(pl.all()).cast(pl.Float64)
         self.notify()
         return self.offspring
-=======
-        **kwargs,
-    ):
-        """
-           Initialize the self-adaptive Gaussian mutation operator.
-
-           Args:
-               problem (Problem): The optimization problem definition, including variable bounds and types.
-               seed (int): Seed for the random number generator to ensure reproducibility.
-               mutation_probability (float | None): Probability of mutating each gene.
-                   If None, it defaults to 1 divided by the number of variables.
-               **kwargs: Additional keyword arguments passed to the base mutation class.
-
-           Attributes:
-               rng (Generator): NumPy random number generator initialized with the given seed.
-               seed (int): The seed used for reproducibility.
-               num_vars (int): Number of variables in the problem.
-               mutation_probability (float): Probability of mutating each gene.
-               tau_prime (float): Global learning rate, used in step size adaptation.
-               tau (float): Local learning rate, used in step size adaptation.
-           """
-        super().__init__(problem=problem, **kwargs)
-
-        self.rng = np.random.default_rng(seed)
-        self.seed = seed
-        self.num_vars = len(self.variable_symbols)
-
-        self.mutation_probability = (
-            1 / self.num_vars if mutation_probability is None else mutation_probability
-        )
-
-        self.tau_prime = 1 / np.sqrt(2 * self.num_vars)
-        self.tau = 1 / np.sqrt(2 * np.sqrt(self.num_vars))
-
-    def do(
-        self,
-        offsprings: pl.DataFrame,
-        parents: pl.DataFrame,
-        step_sizes: np.ndarray | None = None,
-    ) -> tuple[pl.DataFrame, np.ndarray]:
-        """
-        Apply self-adaptive Gaussian mutation.
-
-        Args:
-            offsprings (pl.DataFrame): Current offspring population.
-            parents (pl.DataFrame): Parent population.
-            step_sizes (np.ndarray | None): Step sizes for each gene of each individual.
-
-        Returns:
-            tuple:
-                - Mutated offspring population as a Polars DataFrame.
-                - Updated step sizes as a NumPy array.
-        """
-        self.offspring_original = offsprings
-        self.parents = parents
-
-        X = offsprings.to_numpy().astype(float)
-
-        if step_sizes is None:
-            step_sizes = np.full_like(X, fill_value=0.1)
-
-        new_X, new_eta = self._mutation(X, step_sizes)
-
-        mutated_df = pl.from_numpy(new_X, schema=self.variable_symbols).cast(pl.Float64)
-        self.offspring = mutated_df
-        self.notify()
-
-        return mutated_df, new_eta
-
-    def _mutation(self, X: np.ndarray, eta: np.ndarray) -> tuple[np.ndarray, np.ndarray]:
-        """
-        Perform the self-adaptive mutation.
-
-        Args:
-            X (np.ndarray): Current offspring population as a NumPy array.
-            eta (np.ndarray): Current step sizes for mutation.
-
-        Returns:
-            tuple[np.ndarray, np.ndarray]: Mutated population and updated step sizes.
-        """
-        new_X = X.copy()
-        new_eta = eta.copy()
-
-        for i in range(X.shape[0]):
-            common_noise = self.rng.normal()
-            for j in range(X.shape[1]):
-                if self.rng.random() < self.mutation_probability:
-                    Nj = self.rng.normal()
-                    new_eta[i, j] *= np.exp(self.tau_prime * common_noise + self.tau * Nj)
-                    new_X[i, j] += new_eta[i, j] * Nj
-
-        return new_X, new_eta
->>>>>>> f1ea206a
 
     def update(self, *_, **__):
         """Do nothing."""
@@ -840,10 +733,6 @@
                     value=self.mutation_probability,
                 ),
             ]
-<<<<<<< HEAD
-=======
-        # verbosity == 2
->>>>>>> f1ea206a
         return [
             PolarsDataFrameMessage(
                 topic=MutationMessageTopics.OFFSPRING_ORIGINAL,
@@ -865,7 +754,6 @@
                 source=self.__class__.__name__,
                 value=self.mutation_probability,
             ),
-<<<<<<< HEAD
         ]
 
 
@@ -1001,6 +889,165 @@
                 source=self.__class__.__name__,
                 value=self.mutation_probability,
             ),
-=======
->>>>>>> f1ea206a
+        ]
+
+
+class SelfAdaptiveGaussianMutation(BaseMutation):
+    """Self-adaptive Gaussian mutation for real-coded evolutionary algorithms.
+
+    Evolves both solution vector and mutation step sizes (strategy parameters).
+    """
+
+    @property
+    def provided_topics(self) -> dict[int, Sequence[MutationMessageTopics]]:
+        """The message topics provided by the mutation operator."""
+        return {
+            0: [],
+            1: [
+                MutationMessageTopics.MUTATION_PROBABILITY,
+            ],
+            2: [
+                MutationMessageTopics.MUTATION_PROBABILITY,
+                MutationMessageTopics.OFFSPRING_ORIGINAL,
+                MutationMessageTopics.OFFSPRINGS,
+            ],
+        }
+
+    @property
+    def interested_topics(self):
+        """The message topics that the mutation operator is interested in."""
+        return []
+
+    def __init__(
+        self,
+        *,
+        problem: Problem,
+        seed: int,
+        mutation_probability: float | None = None,
+        **kwargs,
+    ):
+        """Initialize the self-adaptive Gaussian mutation operator.
+
+        Args:
+            problem (Problem): The optimization problem definition, including variable bounds and types.
+            seed (int): Seed for the random number generator to ensure reproducibility.
+            mutation_probability (float | None): Probability of mutating each gene.
+                If None, it defaults to 1 divided by the number of variables.
+            **kwargs: Additional keyword arguments passed to the base mutation class.
+
+        Attributes:
+            rng (Generator): NumPy random number generator initialized with the given seed.
+            seed (int): The seed used for reproducibility.
+            num_vars (int): Number of variables in the problem.
+            mutation_probability (float): Probability of mutating each gene.
+            tau_prime (float): Global learning rate, used in step size adaptation.
+            tau (float): Local learning rate, used in step size adaptation.
+        """
+        super().__init__(problem=problem, **kwargs)
+
+        self.rng = np.random.default_rng(seed)
+        self.seed = seed
+        self.num_vars = len(self.variable_symbols)
+
+        self.mutation_probability = 1 / self.num_vars if mutation_probability is None else mutation_probability
+
+        self.tau_prime = 1 / np.sqrt(2 * self.num_vars)
+        self.tau = 1 / np.sqrt(2 * np.sqrt(self.num_vars))
+
+    def do(
+        self,
+        offsprings: pl.DataFrame,
+        parents: pl.DataFrame,
+        step_sizes: np.ndarray | None = None,
+    ) -> tuple[pl.DataFrame, np.ndarray]:
+        """Apply self-adaptive Gaussian mutation.
+
+        Args:
+            offsprings (pl.DataFrame): Current offspring population.
+            parents (pl.DataFrame): Parent population.
+            step_sizes (np.ndarray | None): Step sizes for each gene of each individual.
+
+        Returns:
+            tuple:
+                - Mutated offspring population as a Polars DataFrame.
+                - Updated step sizes as a NumPy array.
+        """
+        self.offspring_original = offsprings
+        self.parents = parents
+
+        offspring_array = offsprings.to_numpy().astype(float)
+
+        if step_sizes is None:
+            step_sizes = np.full_like(offspring_array, fill_value=0.1)
+
+        new_offspring, new_eta = self._mutation(offspring_array, step_sizes)
+
+        mutated_df = pl.from_numpy(new_offspring, schema=self.variable_symbols).cast(pl.Float64)
+        self.offspring = mutated_df
+        self.notify()
+
+        return mutated_df, new_eta
+
+    def _mutation(self, variables: np.ndarray, eta: np.ndarray) -> tuple[np.ndarray, np.ndarray]:
+        """Perform the self-adaptive mutation.
+
+        Args:
+            variables (np.ndarray): Current offspring population as a NumPy array.
+            eta (np.ndarray): Current step sizes for mutation.
+
+        Returns:
+            tuple[np.ndarray, np.ndarray]: Mutated population and updated step sizes.
+        """
+        new_variables = variables.copy()
+        new_eta = eta.copy()
+
+        for i in range(variables.shape[0]):
+            common_noise = self.rng.normal()
+            for j in range(variables.shape[1]):
+                if self.rng.random() < self.mutation_probability:
+                    rnd_number = self.rng.normal()  # random number in the interval [0, 1]
+                    new_eta[i, j] *= np.exp(self.tau_prime * common_noise + self.tau * rnd_number)
+                    new_variables[i, j] += new_eta[i, j] * rnd_number
+
+        return new_variables, new_eta
+
+    def update(self, *_, **__):
+        """Do nothing."""
+
+    def state(self) -> Sequence[Message]:
+        """Return the state of the mutation operator."""
+        if self.offspring_original is None or self.offspring is None:
+            return []
+        if self.verbosity == 0:
+            return []
+        if self.verbosity == 1:
+            return [
+                FloatMessage(
+                    topic=MutationMessageTopics.MUTATION_PROBABILITY,
+                    source=self.__class__.__name__,
+                    value=self.mutation_probability,
+                ),
+            ]
+        # verbosity == 2
+        return [
+            PolarsDataFrameMessage(
+                topic=MutationMessageTopics.OFFSPRING_ORIGINAL,
+                source=self.__class__.__name__,
+                value=self.offspring_original,
+            ),
+            PolarsDataFrameMessage(
+                topic=MutationMessageTopics.PARENTS,
+                source=self.__class__.__name__,
+                value=self.parents,
+            ),
+            PolarsDataFrameMessage(
+                topic=MutationMessageTopics.OFFSPRINGS,
+                source=self.__class__.__name__,
+                value=self.offspring,
+            ),
+            FloatMessage(
+                topic=MutationMessageTopics.MUTATION_PROBABILITY,
+                source=self.__class__.__name__,
+                value=self.mutation_probability,
+            ),
         ]