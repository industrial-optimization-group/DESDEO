--- conflicted
+++ resolved
@@ -1699,13 +1699,8 @@
     Returns:
         Problem: An instance of the test forest problem.
     """
-<<<<<<< HEAD
-    df = pl.read_csv(Path("tests/data/alternatives_290124.csv"), dtypes={"unit": pl.Float64})
-    df_key = pl.read_csv(Path("tests/data/alternatives_key_290124.csv"), dtypes={"unit": pl.Float64})
-=======
     df = pl.read_csv(simulation_results, dtypes={"unit": pl.Float64})
     df_key = pl.read_csv(treatment_key, dtypes={"unit": pl.Float64})
->>>>>>> de37d40d
 
     selected_df_v = df.filter(pl.col("holding") == holding).select(["unit", "schedule", "npv_5_percent"])
     unique_units = selected_df_v.unique(["unit"], maintain_order=True).get_column("unit")
@@ -1805,9 +1800,6 @@
 
         # Constraints
         con = Constraint(
-<<<<<<< HEAD
-            name=f"x_con_{i+1}", symbol=f"x_con_{i+1}", cons_type=ConstraintTypeEnum.EQ, func=f"Sum(X_{i+1}) - 1"
-=======
             name=f"x_con_{i+1}",
             symbol=f"x_con_{i+1}",
             cons_type=ConstraintTypeEnum.EQ,
@@ -1815,7 +1807,6 @@
             is_linear=True,
             is_convex=False,  # not checked
             is_twice_differentiable=True,
->>>>>>> de37d40d
         )
         constraints.append(con)
 
