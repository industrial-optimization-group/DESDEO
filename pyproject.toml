[project]
name = "desdeo"
version = "2.0.0"
description = "DESDEO is a modular and open source framework for interactive multiobjective optimization."
authors = [
    {name="Giovanni Misitano",  email="giovanni.a.misitano@jyu.fi"},
    {name="Bhupinder Saini", email="bhupinder.s.saini@jyu.fi"},
]
license = "MIT"
readme = "README.md"
exclude = [
    "tests",
    "desdeo/api",
    "desdeo/utopia_stuff"
]
keywords=["optimization", "decision-support", "multiobjective optimization", "evolutionary optimization", "interactive methods"]
requires-python = ">=3.12,<3.13"
dependencies = [
    "numpy >= 2.2.0",
    "scipy >= 1.11.4",
    "polars == 1.30",
    "pyarrow >= 20.0.0",
    "numba >= 0.61.0",
    "pydantic >= 2.9",
    "sympy >= 1.0",
    "pyparsing >= 3.0",
    "nevergrad >= 1.0.12",
    "bayesian-optimization >= 1.0",  # They recently released v2 which breaks compatibility with nevergrad
    "pyomo >= 6.8",
    "gurobipy >= 12.0.0",
    "tsp-solver >= 0.1",
    "greenlet >= 3.1.1",
    "pymoo >= 0.6.1.2",
    "shap >= 0.47.0",
	"requests >= 2.32.0",
    "cvxpy[scip] >= 1.6.4",
    "moocore >= 0.1.7"
]

[project.urls]
homepage="https://github.com/industrial-optimization-group/DESDEO"
repository="https://github.com/industrial-optimization-group/DESDEO"
documentation="https://desdeo.readthedocs.io/en/latest/"
"Bug tracker"="https://github.com/industrial-optimization-group/DESDEO/issues"

[project.optional-dependencies]
dev = [
    "ruff>=0.11",
    "isort>=6.0",
    "mypy>=1.0",
    "pytest>=8.0",
    "pytest-xdist>=3.5.0",
    "pytest-testmon>=2.1.1",
    "pytest-asyncio>=0.26.0",
    "snakeviz>=2.2.0",
]

docs = [
    "mkdocs>=1.0",
    "mkdocs-material>=9.5.12",
    "mkdocstrings-python>=1.0",
    "mkdocs-macros-plugin>=1.0.5",
    "mkdocs-jupyter>=0.25.1",
    "mkdocs-include-markdown-plugin[cache]>=7.0.0",
    "neoteroi-mkdocs>=1.1.2",
    "griffe>=1.4.1",
    "python-markdown-math>=0.9",
]

jupyter = [
    "jupyter>=1.0",
    "jupyterlab>=4.0",
    "jupytext>=1.16.4"
]

web = [
    "httpx>=0.28.1",
    "fastapi>=0.115.12",
    "python-jose[cryptography]>=3.4.0",
    "python-multipart>=0.0.20",
    "uvicorn>=0.34.2",
    "bcrypt>=4.3.0",
    "sqlalchemy-utils>=0.41.2",
    "sqlmodel>=0.0.24",
<<<<<<< HEAD
    "psycopg2>=2.9.10",
=======
    "websockets>=15.0.1"
>>>>>>> b861ac9d
]

viz = [
    "seaborn>=0.13.0",
    "plotly>=6.0",
    "scienceplots>=2.1.1",
    "pyparsing[diagrams]>=3.1.1"
]

tools = [
    "djlint>=1.34.1",
    "eralchemy>=1.5.0"
]

server = [
    "gunicorn>=23.0.0"
]

[tool.ruff]
# Enable the pycodestyle (`E`) and Pyflakes (`F`) rules by default.
# Unlike Flake8, Ruff doesn't enable pycodestyle warnings (`W`) or
# McCabe complexity (`C901`) by default.
lint.select = [
    "E",
    "F",
    "W",
    "C901",
    "D",
    "UP",
    "S",
    "FBT",
    "B",
    "A",
    "COM",
    "C4",
    "T20",
    "PIE",
    "RET",
    "PTH",
    "TD",   # Comment this out if too annoying
    "FIX",  # Comment this out if too annoying
    "SIM",
    "PL",
    "TRY",
    "FURB",
    "LOG",
    "NPY",
    "RUF",
    "I",
    "N",
]
lint.ignore = [
    "COM812",  # Enforcing trailing commas is too annoying.
    "PLR0915", # "too many statements (>50)"
    "T201",    # TODO: remove? it allow print statements
    "TRY003",  # allow long error messages
]
lint.pydocstyle.convention = "google"


# Allow autofix for all enabled rules (when `--fix`) is provided.
lint.fixable = []
lint.unfixable = []

# Exclude a variety of commonly ignored directories.
exclude = [
    ".bzr",
    ".direnv",
    ".eggs",
    ".git",
    ".git-rewrite",
    ".hg",
    ".mypy_cache",
    ".nox",
    ".pants.d",
    ".pytype",
    ".ruff_cache",
    ".svn",
    ".tox",
    ".venv",
    "__pypackages__",
    "_build",
    "buck-out",
    "build",
    "dist",
    "node_modules",
    "venv",
]

line-length = 120

# Allow unused variables when underscore-prefixed.
lint.dummy-variable-rgx = "^(_+|(_+[a-zA-Z0-9_]*[a-zA-Z0-9]+?))$"

# Assume Python 3.12.
target-version = "py312"

[tool.ruff.lint.mccabe]
max-complexity = 15

[tool.ruff.per-file-ignores]
[tool.ruff.lint.per-file-ignores]
# Ignore certain rules in test files
"**/tests/**/*.py" = [
    "S101",    # asserts allowed in tests...
    "ARG",     # Unused function args -> fixtures nevertheless are functionally relevant...
    "FBT",     # Don't care about booleans as positional arguments in tests, e.g. via @pytest.mark.parametrize()
    "PLR2004", # Magic value used in comparison, ...
]

[tool.ruff.format]
quote-style = "double"

[tool.djlint]
profile = "jinja"

[tool.isort]
profile = "black"

[tool.mypy]
ignore_missing_imports = true

[tool.pytest.ini_options]
markers = [
    "skip: stests marked to be skipped",
    "slow: mark test as slow",
    "nautilus_navigator: tests related to the NAUTILUS Navigator method",
    "performance: tests that are related to performance. Skipped by default",
    "infix_parser: tests related to the infix parser",
    "pyomo: tests related to pyomo models, their parsing, and evaluation",
    "sympy: tests related to sympy expressions, their parsing, and evaluatio.",
    "nautili: tests related to the NAUTILI method",
    "nautilus: tests related to the NAUTILUS method",
    "nevergrad: tests related to the nevergrad solvers and their interfaces",
    "scalarization: tests related to scalarization functions",
    "nimbus: tests related to the NIMBUS method",
    "gurobipy: tests related to the gurobipy solver",
    "pareto_navigator: tests related to the Pareto Navigator method",
    "patterns: tests related to the publisher-subscriber pattern",
    "forest_problem: tests related to the forest problem examples.",
    "group_scalarization: tests related to group scalarization functions and utilities.",
    "polars: tests related to the polars evaluator and math parser.",
    "rpm: tests related to the reference point method.",
    "scipy: tests that utilize any of the scipy optimizers.",
    "proximal: tests related to the proximal evaluator.",
    "api: tests related to the web API.",
    "json: tests related to the Math JSON parser.",
    "schema: tests related to the Problem schema.",
    "utils: tests related to various utilities.",
    "nogithub: tests that should not be run in GitHub actions.",
    "simulator_support: tests related to simulator and surrogate support",
    "explainer: tests related to explainers and related functionalities.",
    "explanation_utils: tests related to explanations module utilities.",
    "ea: tests related to evolutionary methods.",
    "indicators: tests related to indicators.",
    "testproblem: tests related to test problems.",
    "enautilus: tests related to the E-NAUTILUS method.",

]
pythonpath = "."
asyncio_default_fixture_loop_scope = "function"
filterwarnings = [
	"default::RuntimeWarning",
	"default::UserWarning",
]

[build-system]
requires = ["poetry-core"]
build-backend = "poetry.core.masonry.api"<|MERGE_RESOLUTION|>--- conflicted
+++ resolved
@@ -82,11 +82,8 @@
     "bcrypt>=4.3.0",
     "sqlalchemy-utils>=0.41.2",
     "sqlmodel>=0.0.24",
-<<<<<<< HEAD
     "psycopg2>=2.9.10",
-=======
     "websockets>=15.0.1"
->>>>>>> b861ac9d
 ]
 
 viz = [
