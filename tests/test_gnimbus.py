--- conflicted
+++ resolved
@@ -7,13 +7,9 @@
 import numpy.testing as npt
 import pytest
 
-<<<<<<< HEAD
-from desdeo.mcdm.gnimbus import voting_procedure, solve_group_sub_problems, find_min_max_values, scale_delta
-=======
 from desdeo.mcdm.gnimbus import (voting_procedure,
                                  solve_intermediate_solutions, solve_group_sub_problems,
                                  agg_aspbounds, scale_delta)
->>>>>>> 9fe2ee3e
 
 from desdeo.gdm.voting_rules import majority_rule, plurality_rule
 from desdeo.gdm.gdmtools import dict_of_rps_to_list_of_rps, list_of_rps_to_dict_of_rps
