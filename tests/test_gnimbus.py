--- conflicted
+++ resolved
@@ -4,14 +4,6 @@
 import numpy.testing as npt
 import pytest
 
-<<<<<<< HEAD
-=======
-from desdeo.mcdm.gnimbus import (voting_procedure,
-                                 solve_intermediate_solutions, solve_group_sub_problems,
-                                 agg_aspbounds, scale_delta)
-
-from desdeo.gdm.voting_rules import majority_rule, plurality_rule
->>>>>>> 3246846f
 from desdeo.gdm.gdmtools import dict_of_rps_to_list_of_rps, list_of_rps_to_dict_of_rps
 from desdeo.gdm.voting_rules import majority_rule, plurality_rule
 from desdeo.mcdm.gnimbus import (
