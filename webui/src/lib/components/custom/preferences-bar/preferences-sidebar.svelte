<script lang="ts">
	import * as Sidebar from '$lib/components/ui/sidebar/index.js';
	import PreferenceSwitcher from './preference-switcher.svelte';
	import { writable } from 'svelte/store';
	import type { components } from '$lib/api/client-types';
	import { HorizontalBar } from '$lib/components/visualizations/horizontal-bar';
	import { Input } from '$lib/components/ui/input/index.js';
	type ProblemInfo = components['schemas']['ProblemInfo'];

	let {
		preference_types,
		problem,
		onChange,
		showNumSolutions = false,
		ref = null,
		preference = $bindable(),
		numSolutions = $bindable(1),
		minNumSolutions = 1,
		maxNumSolutions = 4
	} = $props<{
		preference_types: string[];
		problem: ProblemInfo;
		onChange?: (event: { value: string; preference: number[]; numSolutions: number }) => void;
		showNumSolutions?: boolean;
		ref?: HTMLElement | null;
		preference?: number[];
		numSolutions?: number;
		minNumSolutions?: number;
		maxNumSolutions?: number;
	}>();

	// Initialize preference if not provided by parent
	if (!preference || preference.length === 0) {
		preference = problem.objectives.map((objective: {ideal:number}) => objective.ideal);
	}

    const classification = {
        ChangeFreely: "Change freely",
        WorsenUntil: "Worsen until",
        KeepConstant: "Keep constant at",
        ImproveUntil: "Improve until",
        ImproveFreely: "Improve freely",
    } as const;

    // Create a derived classification array
    // Todo: Idea copied straight from old nimbus, and there was this comment: 
	// "This only works if lowerIsBetter is false, I think." Is that so? I don't get it.
    let classificationValues = $derived(
        problem.objectives.map((objective: {ideal: number, nadir: number}, idx:number) => {
            const selectedValue = preference[idx];
            const solutionValue = objective.ideal;
            const lowerBound = Math.min(objective.ideal, objective.nadir);
            const higherBound = Math.max(objective.ideal, objective.nadir);
            const precision = 0.001; // Adjust as needed

            if (selectedValue === undefined || solutionValue === undefined) {
                return classification.ChangeFreely;
            } else if (
                Math.abs(selectedValue - lowerBound) < precision ||
                selectedValue < lowerBound
            ) {
                return classification.ChangeFreely;
            } else if (
                Math.abs(selectedValue - higherBound) < precision ||
                selectedValue > higherBound
            ) {
                return classification.ImproveFreely;
            } else if (Math.abs(selectedValue - solutionValue) < precision) {
                return classification.KeepConstant;
            } else if (selectedValue < solutionValue) {
                return classification.WorsenUntil;
            } else if (selectedValue > solutionValue) {
                return classification.ImproveUntil;
            }
            
            return classification.ChangeFreely; // fallback
        })
    );

	//let ref: HTMLElement | null = $state(null);
	//let preference_types: string[] = ['Reference point', 'Ranges', 'Preferred solution'];
	//export let problem: ProblemInfo | null = null;

	// Store for the currently selected preference type
	const selectedPreference = writable(preference_types[0]);
	console.log('Problem in preferences sidebar:', problem);
</script>

<Sidebar.Root
	{ref}
	collapsible="none"
	class="top-12 flex h-[calc(100vh-6rem)] min-h-[calc(100vh-3rem)] w-[25rem]"
>
	<Sidebar.Header>
		{#if preference_types.length > 1}
			<PreferenceSwitcher
				preferences={preference_types}
				defaultPreference={preference_types[0]}
				onswitch={(e: string) => selectedPreference.set(e)}
			/>
		{:else}
			<Sidebar.MenuButton
				size="lg"
				class="data-[state=open]:bg-sidebar-accent data-[state=open]:text-sidebar-accent-foreground"
			>
				<div class="flex flex-col gap-0.5 leading-none">
					<span class="font-semibold">Preference information</span>
					<span class="text-primary-500">{$selectedPreference}</span>
				</div>
			</Sidebar.MenuButton>
		{/if}
	</Sidebar.Header>
	<Sidebar.Content class="h-full px-4">
		{#if showNumSolutions}
<<<<<<< HEAD
			<!-- 				<span class="mb-2 text-sm text-gray-500">Number of solutions to be displayed.</span>
 -->
			<Input 
				type="number" 
				placeholder="Number of solutions" 
				class="mb-2 w-full" 
				bind:value={numSolutions} 
				oninput={(e: Event & { currentTarget: HTMLInputElement }) => {
					const numValue = Number(e.currentTarget.value);
					const clampedValue = Math.max(minNumSolutions, Math.min(maxNumSolutions, numValue));
					
					if (numValue !== clampedValue) {
						numSolutions = clampedValue;
					}
					onChange?.({ 
						value: e.currentTarget.value,
						preference: [...preference],
						numSolutions 
					});
				}}
			/>
=======
			<Input type="number" placeholder="Number of solutions" class="mb-2 w-full" />
>>>>>>> 6d17d31b
		{/if}
		<!-- Stina: Add your changes here -->
		{#if $selectedPreference === 'Classification'}
			<p class="mb-2 text-sm text-gray-500">Provide one desirable value for each objective.</p>

			{#each problem.objectives as objective, idx}
			    {@const minValue = Math.min(objective.ideal, objective.nadir)}
  			    {@const maxValue = Math.max(objective.ideal, objective.nadir)}
    
				<div class="flex items-center justify-between mb-2">
					<div>
						<div class="flex-1">
							<div class="text-sm font-medium">{objective.name} {#if objective.unit}/{objective.unit}{/if} ({objective.maximize ? "max" : "min"})</div>
						</div>
							<label for="input-{idx}" class="text-xs text-gray-500">{classificationValues[idx]}</label>
						<Input
							type="number"
							id="input-{idx}"
							step="0.01"
							min={minValue}
							max={maxValue}
							bind:value={preference[idx]}
							class="w-20 h-8 text-sm"
							oninput={(e: Event & { currentTarget: HTMLInputElement }) => {
								const numValue = Number(e.currentTarget.value);
								const clampedValue = Math.max(minValue, Math.min(maxValue, numValue));
								
								if (numValue !== clampedValue) {
									preference[idx] = clampedValue;
								}
								onChange?.({ 
									value: e.currentTarget.value,
									preference: [...preference], // Send the full array
									numSolutions
								});
							}}
						/>
					</div>
					<HorizontalBar
						axisRanges={[objective.ideal, objective.nadir]}
						solutionValue={objective.ideal}
						selectedValue={preference[idx]}
						barColor="#4f8cff"
						direction="min"
						options={{
							barHeight: 32,
							decimalPrecision: 2,
							showPreviousValue: false,
							aspectRatio: 'aspect-[11/2]'
						}}
						onSelect={(newValue: number) => {
							preference[idx] = newValue
							console.log('Selected value:', newValue);
							onChange?.({ 
								value: String(newValue),
								preference: [...preference], // Send the full array
								numSolutions
							});
						}}
					/>
				</div>
			{/each}
		{:else if $selectedPreference === 'Reference point'}
			<p class="mb-2 text-sm text-gray-500">
				Provide a range for each objective, indicating the minimum and maximum acceptable values.
			</p>
		{:else if $selectedPreference === 'Ranges'}
			<p class="mb-2 text-sm text-gray-500">
				Provide a range for each objective, indicating the minimum and maximum acceptable values.
			</p>
			<!-- 			{#each objectives as item}
				<div class="mb-1">
					<span>{item.name} (Min: {item.ideal}, Max: {item.nadir})</span>
				</div>
			{/each} -->
		{:else if $selectedPreference === 'Preferred solution'}
			<p class="mb-2 text-sm text-gray-500">Select one or multiple preferred solutions.</p>
			<!-- 			{#each objectives as item}
				<div class="mb-1">
					<span>{item.name}</span>
				</div>
			{/each} -->
		{:else}
			<p>Select a preference type to view options.</p>
		{/if}
	</Sidebar.Content>
	<Sidebar.Rail />
</Sidebar.Root><|MERGE_RESOLUTION|>--- conflicted
+++ resolved
@@ -112,9 +112,6 @@
 	</Sidebar.Header>
 	<Sidebar.Content class="h-full px-4">
 		{#if showNumSolutions}
-<<<<<<< HEAD
-			<!-- 				<span class="mb-2 text-sm text-gray-500">Number of solutions to be displayed.</span>
- -->
 			<Input 
 				type="number" 
 				placeholder="Number of solutions" 
@@ -134,11 +131,7 @@
 					});
 				}}
 			/>
-=======
-			<Input type="number" placeholder="Number of solutions" class="mb-2 w-full" />
->>>>>>> 6d17d31b
 		{/if}
-		<!-- Stina: Add your changes here -->
 		{#if $selectedPreference === 'Classification'}
 			<p class="mb-2 text-sm text-gray-500">Provide one desirable value for each objective.</p>
 
