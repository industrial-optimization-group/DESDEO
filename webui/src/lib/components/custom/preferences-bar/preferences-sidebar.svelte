<script lang="ts">
	import * as Sidebar from '$lib/components/ui/sidebar/index.js';
	import PreferenceSwitcher from './preference-switcher.svelte';
	import { writable } from 'svelte/store';
	import { Button } from '$lib/components/ui/button/index.js';
	import type { components } from '$lib/api/client-types';
	import {
		HorizontalBar,
		HorizontalBarRanges
	} from '$lib/components/visualizations/horizontal-bar';
	import { Input } from '$lib/components/ui/input/index.js';
	import ValidatedTextbox from '../validated-textbox/validated-textbox.svelte';
	import { COLOR_PALETTE } from '$lib/components/visualizations/utils/colors.js';
	type ProblemInfo = components['schemas']['ProblemInfo'];

<<<<<<< HEAD
		interface Props {
		preference_types: string[];
		problem: ProblemInfo;
		onChange?: (event: { value: string; preference: number[]; numSolutions: number }) => void;
		showNumSolutions?: boolean;
		ref?: HTMLElement | null;
		preference?: number[];
		numSolutions?: number;
		minNumSolutions?: number;
		maxNumSolutions?: number;
	}

	let {
		preference_types,
		problem,
		onChange,
		showNumSolutions = false,
		ref = null,
		preference = undefined,
		numSolutions = 1,
		minNumSolutions = 1,
		maxNumSolutions = 4
	}: Props = $props();

=======
	const {
		preference_types,
		problem,
		onChange,
		onIterate,
		onFinish,
		showNumSolutions = false,
		ref = null,
		referencePointValues = writable(problem.objectives.map((obj: any) => obj.ideal)), // default if not provided
		handleReferencePointChange = (idx: number, newValue: number) => {} // default noop
	} = $props<{
		preference_types: string[];
		problem: ProblemInfo;
		onChange?: (event: { value: string }) => void;
		onIterate?: () => void;
		onFinish?: () => void;
		showNumSolutions?: boolean;
		ref?: HTMLElement | null;
		referencePointValues?: typeof writable<number[]>;
		handleReferencePointChange?: (idx: number, newValue: number) => void;
	}>();
>>>>>>> 247718eb

	// Store for the currently selected preference type
	const selectedPreference = writable(preference_types[0]);
	console.log('Problem in preferences sidebar:', problem);

<<<<<<< HEAD
	// preferences and numSolutions come as props, 
	// but these states keep them in sync in both input and slider,
	// so that onChange-function has the latest preference and numSolutions
	let internalPreference = $state<number[]>(
		preference && preference.length > 0 
			? [...preference] 
			: []
	);
	let internalNumSolutions = $state<number>(numSolutions);

    const classification = {
        ChangeFreely: "Change freely",
        WorsenUntil: "Worsen until",
        KeepConstant: "Keep constant at",
        ImproveUntil: "Improve until",
        ImproveFreely: "Improve freely",
    } as const;

    // Create a derived classification array for nimbus classification
	// copied almost straight from old nimbus
    let classificationValues = $derived(
		$selectedPreference === 'Classification' 
			? problem.objectives.map((objective, idx:number) => {
				if (objective.ideal == null || objective.nadir == null) {
					return classification.ChangeFreely;
				}
				
				const selectedValue = internalPreference[idx];
				const solutionValue = objective.ideal;
				const lowerBound = Math.min(objective.ideal, objective.nadir);
				const higherBound = Math.max(objective.ideal, objective.nadir);
				const precision = 0.001; // Adjust as needed

				if (selectedValue === undefined || solutionValue === undefined) {
					return classification.ChangeFreely;
				} else if (
					Math.abs(selectedValue - lowerBound) < precision ||
					selectedValue < lowerBound
				) {
					return classification.ChangeFreely;
				} else if (
					Math.abs(selectedValue - higherBound) < precision ||
					selectedValue > higherBound
				) {
					return classification.ImproveFreely;
				} else if (Math.abs(selectedValue - solutionValue) < precision) {
					return classification.KeepConstant;
				} else if (selectedValue < solutionValue) {
					return classification.WorsenUntil;
				} else if (selectedValue > solutionValue) {
					return classification.ImproveUntil;
				}
				
				return classification.ChangeFreely; // fallback
			})
			: []
    );
=======
	function handleReferencePointChangeInternal(idx: number, newValue: number) {
		referencePointValues.update((values) => {
			const updated = [...values];
			updated[idx] = newValue;
			return updated;
		});
		onChange?.({ value: String(newValue) });
	}
>>>>>>> 247718eb
</script>

<Sidebar.Root
	{ref}
	collapsible="none"
	class="top-12 flex h-[calc(100vh-6rem)] min-h-[calc(100vh-3rem)] w-[25rem]"
>
	<Sidebar.Header>
		{#if preference_types.length > 1}
			<PreferenceSwitcher
				preferences={preference_types}
				defaultPreference={preference_types[0]}
				onswitch={(e: string) => selectedPreference.set(e)}
			/>
		{:else}
			<Sidebar.MenuButton
				size="lg"
				class="data-[state=open]:bg-sidebar-accent data-[state=open]:text-sidebar-accent-foreground"
			>
				<div class="flex flex-col gap-0.5 leading-none">
					<span class="font-semibold">Preference information</span>
					<span class="text-primary-500">{$selectedPreference}</span>
				</div>
			</Sidebar.MenuButton>
		{/if}
	</Sidebar.Header>
	<Sidebar.Content class="h-full px-4">
		{#if showNumSolutions}
		<p class="mb-2 text-sm text-gray-500">Provide the maximum number of solutions to generate</p>
			<Input 
				type="number" 
				placeholder="Number of solutions" 
				class="mb-2 w-full" 
				bind:value={internalNumSolutions} 
				oninput={(e: Event & { currentTarget: HTMLInputElement }) => {
					const numValue = Number(e.currentTarget.value);
					// Clamp value within allowed range
					const clampedValue = Math.max(minNumSolutions, Math.min(maxNumSolutions, numValue));
					
					if (numValue !== clampedValue) {
						internalNumSolutions = clampedValue;
					}
					onChange?.({ 
						value: e.currentTarget.value,
						preference: [...internalPreference],
						numSolutions: internalNumSolutions 
					});
				}}
			/>
		{/if}
		{#if $selectedPreference === 'Classification'}
			<p class="mb-2 text-sm text-gray-500">Provide one desirable value for each objective.</p>

<<<<<<< HEAD
			{#each problem.objectives as objective, idx}
				{#if objective.ideal != null && objective.nadir != null}
					{@const minValue = Math.min(objective.ideal, objective.nadir)}
					{@const maxValue = Math.max(objective.ideal, objective.nadir)}
		
					<div class="flex items-center justify-between mb-2">
						<div>
							<!-- Objective name with unit and optimization direction -->
							<div class="text-sm font-medium mb-1">
								{objective.name}
								{#if objective.unit}({objective.unit}){/if}
								<span class="text-gray-500">({objective.maximize ? "max" : "min"})</span>
							</div>
							<!-- Current NIMBUS classification label -->
							<label for="input-{idx}" class="text-xs text-gray-500">{classificationValues[idx]}</label>
							<Input
								type="number"
								id="input-{idx}"
								step="0.01"
								min={minValue}
								max={maxValue}
								bind:value={internalPreference[idx]}
								class="w-20 h-8 text-sm"
								oninput={(e: Event & { currentTarget: HTMLInputElement }) => {
									const numValue = Number(e.currentTarget.value);
									// Clamp value within allowed range
									const clampedValue = Math.max(minValue, Math.min(maxValue, numValue));
									
									if (numValue !== clampedValue) {
										internalPreference[idx] = clampedValue;
									}
									onChange?.({ 
										value: e.currentTarget.value,
										preference: [...internalPreference],
										numSolutions: internalNumSolutions
									});
								}}
							/>
						</div>
						<HorizontalBar
							axisRanges={[objective.ideal, objective.nadir]}
							solutionValue={objective.ideal}
							selectedValue={internalPreference[idx]}
							barColor="#4f8cff"
							direction="min"
							options={{
								barHeight: 32,
								decimalPrecision: 2,
								showPreviousValue: false,
								aspectRatio: 'aspect-[11/2]'
							}}
							onSelect={(newValue: number) => {
								internalPreference[idx] = newValue
								onChange?.({ 
									value: String(newValue),
									preference: [...internalPreference],
									numSolutions: internalNumSolutions
								});
							}}
						/>
					</div>
				{:else}
					<div class="text-sm text-red-500">Objective {objective.name} missing ideal/nadir values</div>
				{/if}
=======
			{#each problem.objectives as objective}
				<div>
					<HorizontalBar
						axisRanges={[objective.ideal, objective.nadir]}
						solutionValue={objective.ideal}
						selectedValue={objective.ideal}
						barColor="#4f8cff"
						direction="min"
						options={{
							decimalPrecision: 2,
							showPreviousValue: false,
							aspectRatio: 'aspect-[11/2]'
						}}
						onSelect={(value: number) => {
							console.log('Selected value:', value);
							onChange?.({ value: String(value) });
						}}
					/>
				</div>
>>>>>>> 247718eb
			{/each}
		{:else if $selectedPreference === 'Reference point'}
			{#each problem.objectives as objective, idx}
				<div class="mb-4 flex flex-col gap-2">
					<div class="text-sm font-semibold text-gray-700">
						{objective.name} ({objective.lowerIsBetter ? 'min' : 'max'})
					</div>
					<div class="flex flex-row">
						<div class="flex w-1/4 flex-col justify-center">
							<span class="text-sm text-gray-500">Value</span>
							<ValidatedTextbox
								placeholder={''}
								min={objective.ideal < objective.nadir ? objective.ideal : objective.nadir}
								max={objective.nadir > objective.ideal ? objective.nadir : objective.ideal}
								value={String($referencePointValues[idx])}
								onChange={(value: String) => {
									const val = Number(value);
									if (!isNaN(val)) handleReferencePointChangeInternal(idx, val);
								}}
							/>
						</div>
						<div class="w-3/4">
							<HorizontalBar
								axisRanges={[
									objective.ideal < objective.nadir ? objective.ideal : objective.nadir,
									objective.nadir > objective.ideal ? objective.nadir : objective.ideal
								]}
								solutionValue={$referencePointValues[idx]}
								selectedValue={$referencePointValues[idx]}
								barColor={COLOR_PALETTE[idx % COLOR_PALETTE.length]}
								direction={objective.lowerIsBetter ? 'min' : 'max'}
								options={{
									decimalPrecision: 2,
									showPreviousValue: false,
									aspectRatio: 'aspect-[11/2]'
								}}
								onSelect={(value: number) => {
									handleReferencePointChangeInternal(idx, value);
								}}
							/>
						</div>
					</div>
				</div>
			{/each}
		{:else if $selectedPreference === 'Ranges'}
			{#each problem.objectives as objective, idx}
				<div class="mb-4 flex flex-col gap-2">
					<div class="text-sm font-semibold text-gray-700">
						{objective.name} ({objective.lowerIsBetter ? 'min' : 'max'})
					</div>
					<div class="flex flex-row">
						<div class="flex w-1/4 flex-col justify-center">
							<span class="text-sm text-gray-500">Value</span>
							<ValidatedTextbox
								placeholder={''}
								min={objective.ideal < objective.nadir ? objective.ideal : objective.nadir}
								max={objective.nadir > objective.ideal ? objective.nadir : objective.ideal}
								value={String($referencePointValues[idx])}
								onChange={(value: String) => {
									const val = Number(value);
									if (!isNaN(val)) handleReferencePointChangeInternal(idx, val);
								}}
							/>
						</div>
						<div class="w-3/4">
							<HorizontalBarRanges
								axisRanges={[
									objective.ideal < objective.nadir ? objective.ideal : objective.nadir,
									objective.nadir > objective.ideal ? objective.nadir : objective.ideal
								]}
								lowerBound={$referencePointValues[idx]}
								upperBound={$referencePointValues[idx]}
								barColor={COLOR_PALETTE[idx % COLOR_PALETTE.length]}
								direction={objective.lowerIsBetter ? 'min' : 'max'}
								options={{
									decimalPrecision: 2,
									showPreviousValue: false,
									aspectRatio: 'aspect-[11/2]'
								}}
							/>
						</div>
					</div>
				</div>
			{/each}
		{:else if $selectedPreference === 'Preferred solution'}
			<p class="mb-2 text-sm text-gray-500">Select one or multiple preferred solutions.</p>
			<!-- 			{#each objectives as item}
				<div class="mb-1">
					<span>{item.name}</span>
				</div>
			{/each} -->
		{:else}
			<p>Select a preference type to view options.</p>
		{/if}
	</Sidebar.Content>
	<Sidebar.Footer>
		<div class="items-right flex justify-end gap-2">
			<Button
				variant="default"
				size="sm"
				onclick={() => {
					selectedPreference.set(preference_types[0]);
					referencePointValues.set(problem.objectives.map((obj: any) => obj.ideal));
					onIterate?.(selectedPreference, referencePointValues);
				}}
			>
				Iterate
			</Button>
			<Button
				variant="secondary"
				size="sm"
				onclick={() => {
					selectedPreference.set(preference_types[0]);
					referencePointValues.set(problem.objectives.map((obj: any) => obj.ideal));
					onFinish?.(referencePointValues);
				}}
			>
				Finish
			</Button>
		</div>
	</Sidebar.Footer>
	<Sidebar.Rail />
</Sidebar.Root><|MERGE_RESOLUTION|>--- conflicted
+++ resolved
@@ -13,13 +13,16 @@
 	import { COLOR_PALETTE } from '$lib/components/visualizations/utils/colors.js';
 	type ProblemInfo = components['schemas']['ProblemInfo'];
 
-<<<<<<< HEAD
 		interface Props {
 		preference_types: string[];
 		problem: ProblemInfo;
 		onChange?: (event: { value: string; preference: number[]; numSolutions: number }) => void;
+		onIterate?: () => void;
+		onFinish?: () => void;
 		showNumSolutions?: boolean;
 		ref?: HTMLElement | null;
+		referencePointValues?: typeof writable<number[]>;
+		handleReferencePointChange?: (idx: number, newValue: number) => void;
 		preference?: number[];
 		numSolutions?: number;
 		minNumSolutions?: number;
@@ -27,19 +30,6 @@
 	}
 
 	let {
-		preference_types,
-		problem,
-		onChange,
-		showNumSolutions = false,
-		ref = null,
-		preference = undefined,
-		numSolutions = 1,
-		minNumSolutions = 1,
-		maxNumSolutions = 4
-	}: Props = $props();
-
-=======
-	const {
 		preference_types,
 		problem,
 		onChange,
@@ -48,25 +38,18 @@
 		showNumSolutions = false,
 		ref = null,
 		referencePointValues = writable(problem.objectives.map((obj: any) => obj.ideal)), // default if not provided
-		handleReferencePointChange = (idx: number, newValue: number) => {} // default noop
-	} = $props<{
-		preference_types: string[];
-		problem: ProblemInfo;
-		onChange?: (event: { value: string }) => void;
-		onIterate?: () => void;
-		onFinish?: () => void;
-		showNumSolutions?: boolean;
-		ref?: HTMLElement | null;
-		referencePointValues?: typeof writable<number[]>;
-		handleReferencePointChange?: (idx: number, newValue: number) => void;
-	}>();
->>>>>>> 247718eb
+		handleReferencePointChange = (idx: number, newValue: number) => {}, // default noop
+		preference = undefined,
+		numSolutions = 1,
+		minNumSolutions = 1,
+		maxNumSolutions = 4
+	}: Props = $props();
+
 
 	// Store for the currently selected preference type
 	const selectedPreference = writable(preference_types[0]);
 	console.log('Problem in preferences sidebar:', problem);
 
-<<<<<<< HEAD
 	// preferences and numSolutions come as props, 
 	// but these states keep them in sync in both input and slider,
 	// so that onChange-function has the latest preference and numSolutions
@@ -124,7 +107,7 @@
 			})
 			: []
     );
-=======
+
 	function handleReferencePointChangeInternal(idx: number, newValue: number) {
 		referencePointValues.update((values) => {
 			const updated = [...values];
@@ -133,7 +116,6 @@
 		});
 		onChange?.({ value: String(newValue) });
 	}
->>>>>>> 247718eb
 </script>
 
 <Sidebar.Root
@@ -187,7 +169,6 @@
 		{#if $selectedPreference === 'Classification'}
 			<p class="mb-2 text-sm text-gray-500">Provide one desirable value for each objective.</p>
 
-<<<<<<< HEAD
 			{#each problem.objectives as objective, idx}
 				{#if objective.ideal != null && objective.nadir != null}
 					{@const minValue = Math.min(objective.ideal, objective.nadir)}
@@ -234,7 +215,6 @@
 							barColor="#4f8cff"
 							direction="min"
 							options={{
-								barHeight: 32,
 								decimalPrecision: 2,
 								showPreviousValue: false,
 								aspectRatio: 'aspect-[11/2]'
@@ -252,110 +232,97 @@
 				{:else}
 					<div class="text-sm text-red-500">Objective {objective.name} missing ideal/nadir values</div>
 				{/if}
-=======
-			{#each problem.objectives as objective}
-				<div>
-					<HorizontalBar
-						axisRanges={[objective.ideal, objective.nadir]}
-						solutionValue={objective.ideal}
-						selectedValue={objective.ideal}
-						barColor="#4f8cff"
-						direction="min"
-						options={{
-							decimalPrecision: 2,
-							showPreviousValue: false,
-							aspectRatio: 'aspect-[11/2]'
-						}}
-						onSelect={(value: number) => {
-							console.log('Selected value:', value);
-							onChange?.({ value: String(value) });
-						}}
-					/>
-				</div>
->>>>>>> 247718eb
 			{/each}
 		{:else if $selectedPreference === 'Reference point'}
 			{#each problem.objectives as objective, idx}
-				<div class="mb-4 flex flex-col gap-2">
-					<div class="text-sm font-semibold text-gray-700">
-						{objective.name} ({objective.lowerIsBetter ? 'min' : 'max'})
+				{#if objective.ideal != null && objective.nadir != null}
+					<div class="mb-4 flex flex-col gap-2">
+						<div class="text-sm font-semibold text-gray-700">
+							{objective.name} ({objective.maximize ? "max" : "min"})
+						</div>
+						<div class="flex flex-row">
+							<div class="flex w-1/4 flex-col justify-center">
+								<span class="text-sm text-gray-500">Value</span>
+								<ValidatedTextbox
+									placeholder={''}
+									min={objective.ideal < objective.nadir ? objective.ideal : objective.nadir}
+									max={objective.nadir > objective.ideal ? objective.nadir : objective.ideal}
+									value={String($referencePointValues[idx])}
+									onChange={(value: String) => {
+										const val = Number(value);
+										if (!isNaN(val)) handleReferencePointChangeInternal(idx, val);
+									}}
+								/>
+							</div>
+							<div class="w-3/4">
+								<HorizontalBar
+									axisRanges={[
+										objective.ideal < objective.nadir ? objective.ideal : objective.nadir,
+										objective.nadir > objective.ideal ? objective.nadir : objective.ideal
+									]}
+									solutionValue={$referencePointValues[idx]}
+									selectedValue={$referencePointValues[idx]}
+									barColor={COLOR_PALETTE[idx % COLOR_PALETTE.length]}
+									direction={objective.maximize ? "max" : "min"}
+									options={{
+										decimalPrecision: 2,
+										showPreviousValue: false,
+										aspectRatio: 'aspect-[11/2]'
+									}}
+									onSelect={(value: number) => {
+										handleReferencePointChangeInternal(idx, value);
+									}}
+								/>
+							</div>
+						</div>
 					</div>
-					<div class="flex flex-row">
-						<div class="flex w-1/4 flex-col justify-center">
-							<span class="text-sm text-gray-500">Value</span>
-							<ValidatedTextbox
-								placeholder={''}
-								min={objective.ideal < objective.nadir ? objective.ideal : objective.nadir}
-								max={objective.nadir > objective.ideal ? objective.nadir : objective.ideal}
-								value={String($referencePointValues[idx])}
-								onChange={(value: String) => {
-									const val = Number(value);
-									if (!isNaN(val)) handleReferencePointChangeInternal(idx, val);
-								}}
-							/>
-						</div>
-						<div class="w-3/4">
-							<HorizontalBar
-								axisRanges={[
-									objective.ideal < objective.nadir ? objective.ideal : objective.nadir,
-									objective.nadir > objective.ideal ? objective.nadir : objective.ideal
-								]}
-								solutionValue={$referencePointValues[idx]}
-								selectedValue={$referencePointValues[idx]}
-								barColor={COLOR_PALETTE[idx % COLOR_PALETTE.length]}
-								direction={objective.lowerIsBetter ? 'min' : 'max'}
-								options={{
-									decimalPrecision: 2,
-									showPreviousValue: false,
-									aspectRatio: 'aspect-[11/2]'
-								}}
-								onSelect={(value: number) => {
-									handleReferencePointChangeInternal(idx, value);
-								}}
-							/>
-						</div>
-					</div>
-				</div>
+				{:else}
+					<div class="text-sm text-red-500">Objective {objective.name} missing ideal/nadir values</div>
+				{/if}
 			{/each}
 		{:else if $selectedPreference === 'Ranges'}
 			{#each problem.objectives as objective, idx}
-				<div class="mb-4 flex flex-col gap-2">
-					<div class="text-sm font-semibold text-gray-700">
-						{objective.name} ({objective.lowerIsBetter ? 'min' : 'max'})
+				{#if objective.ideal != null && objective.nadir != null}
+					<div class="mb-4 flex flex-col gap-2">
+						<div class="text-sm font-semibold text-gray-700">
+							{objective.name} ({objective.maximize ? "max" : "min"})
+						</div>
+						<div class="flex flex-row">
+							<div class="flex w-1/4 flex-col justify-center">
+								<span class="text-sm text-gray-500">Value</span>
+								<ValidatedTextbox
+									placeholder={''}
+									min={objective.ideal < objective.nadir ? objective.ideal : objective.nadir}
+									max={objective.nadir > objective.ideal ? objective.nadir : objective.ideal}
+									value={String($referencePointValues[idx])}
+									onChange={(value: String) => {
+										const val = Number(value);
+										if (!isNaN(val)) handleReferencePointChangeInternal(idx, val);
+									}}
+								/>
+							</div>
+							<div class="w-3/4">
+								<HorizontalBarRanges
+									axisRanges={[
+										objective.ideal < objective.nadir ? objective.ideal : objective.nadir,
+										objective.nadir > objective.ideal ? objective.nadir : objective.ideal
+									]}
+									lowerBound={$referencePointValues[idx]}
+									upperBound={$referencePointValues[idx]}
+									barColor={COLOR_PALETTE[idx % COLOR_PALETTE.length]}
+									direction={objective.maximize ? "max" : "min"}
+									options={{
+										decimalPrecision: 2,
+										showPreviousValue: false,
+										aspectRatio: 'aspect-[11/2]'
+									}}
+								/>
+							</div>
+						</div>
 					</div>
-					<div class="flex flex-row">
-						<div class="flex w-1/4 flex-col justify-center">
-							<span class="text-sm text-gray-500">Value</span>
-							<ValidatedTextbox
-								placeholder={''}
-								min={objective.ideal < objective.nadir ? objective.ideal : objective.nadir}
-								max={objective.nadir > objective.ideal ? objective.nadir : objective.ideal}
-								value={String($referencePointValues[idx])}
-								onChange={(value: String) => {
-									const val = Number(value);
-									if (!isNaN(val)) handleReferencePointChangeInternal(idx, val);
-								}}
-							/>
-						</div>
-						<div class="w-3/4">
-							<HorizontalBarRanges
-								axisRanges={[
-									objective.ideal < objective.nadir ? objective.ideal : objective.nadir,
-									objective.nadir > objective.ideal ? objective.nadir : objective.ideal
-								]}
-								lowerBound={$referencePointValues[idx]}
-								upperBound={$referencePointValues[idx]}
-								barColor={COLOR_PALETTE[idx % COLOR_PALETTE.length]}
-								direction={objective.lowerIsBetter ? 'min' : 'max'}
-								options={{
-									decimalPrecision: 2,
-									showPreviousValue: false,
-									aspectRatio: 'aspect-[11/2]'
-								}}
-							/>
-						</div>
-					</div>
-				</div>
+				{:else}
+					<div class="text-sm text-red-500">Objective {objective.name} missing ideal/nadir values</div>
+				{/if}
 			{/each}
 		{:else if $selectedPreference === 'Preferred solution'}
 			<p class="mb-2 text-sm text-gray-500">Select one or multiple preferred solutions.</p>
