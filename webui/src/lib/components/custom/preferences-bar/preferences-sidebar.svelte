<script lang="ts">
	import * as Sidebar from '$lib/components/ui/sidebar/index.js';
	import PreferenceSwitcher from './preference-switcher.svelte';
	import { writable, type Writable } from 'svelte/store';
	import { Button } from '$lib/components/ui/button/index.js';
	import type { components } from '$lib/api/client-types';
	import {
		HorizontalBar,
		HorizontalBarRanges
	} from '$lib/components/visualizations/horizontal-bar';
	import { Input } from '$lib/components/ui/input/index.js';
	import ValidatedTextbox from '../validated-textbox/validated-textbox.svelte';
	import { COLOR_PALETTE } from '$lib/components/visualizations/utils/colors.js';
	import {
		calculateClassification,
		type PreferenceValue,
		formatNumber
	} from '$lib/helpers/index.js';
	import { PREFERENCE_TYPES, SIGNIFICANT_DIGITS } from '$lib/constants/index.js';

	type ProblemInfo = components['schemas']['ProblemInfo'];

	interface Props {
		preference_types: PreferenceValue[];
		problem: ProblemInfo;
<<<<<<< HEAD
		num_solutions: number;
		type_preferences: PreferenceValue;
		preference_values: number[];
		objective_values: number[];
		onPreferenceChange?: (data: {
			num_solutions: number;
			type_preferences: PreferenceValue;
			preference_values: number[];
			objective_values: number[];
		}) => void;
		onIterate?: (data: {
			num_solutions: number;
			type_preferences: PreferenceValue;
			preference_values: number[];
			objective_values: number[];
		}) => void;
		onFinish?: (data: {
			num_solutions: number;
			type_preferences: PreferenceValue;
			preference_values: number[];
			objective_values: number[];
		}) => void;
		showNumSolutions?: boolean;
		ref?: HTMLElement | null;
=======
		onChange?: (event: { value: string}) => void;
		onIterate?: (selectedPreference: Writable<string>, referencePointValues: Writable<number[]>) => void;
		onFinish?: (referencePointValues?: Writable<number[]>) => void;
		showNumSolutions?: boolean;
		ref?: HTMLElement | null;
		referencePointValues?: Writable<number[]>;
		handleReferencePointChange?: (idx: number, newValue: number) => void;
		isIterationAllowed?: boolean;
		isFinishAllowed?: boolean;
		currentObjectives?: Record<string, number>;
		preference: number[];
		numSolutions: number;
>>>>>>> ed42dc60
		minNumSolutions?: number;
		maxNumSolutions?: number;
		lastIteratedPreference?: number[];
	}

	let {
		preference_types,
		problem,
		num_solutions,
		type_preferences,
		preference_values,
		objective_values,
		onPreferenceChange,
		onIterate,
		onFinish,
		showNumSolutions = false,
		ref = null,
<<<<<<< HEAD
=======
		referencePointValues = writable(problem.objectives.map((obj: any) => obj.ideal)), // default if not provided
		handleReferencePointChange = (idx: number, newValue: number) => {}, // default noop
		isIterationAllowed = true,
		isFinishAllowed = true,
		currentObjectives = undefined,
		preference = $bindable([]),
		numSolutions = $bindable(1),
>>>>>>> ed42dc60
		minNumSolutions = 1,
		maxNumSolutions = 4,
		lastIteratedPreference = []
	}: Props = $props();

	// Validate that preference_types only contains valid values
	const validPreferenceTypes = preference_types.filter((type) =>
		Object.values(PREFERENCE_TYPES).includes(type as PreferenceValue)
	);

	if (validPreferenceTypes.length !== preference_types.length) {
		console.warn(
			'Invalid preference types detected:',
			preference_types.filter(
				(type) => !Object.values(PREFERENCE_TYPES).includes(type as PreferenceValue)
			)
		);
	}

	// Internal state that syncs with props
	let internalNumSolutions = $state(num_solutions);
	let internalTypePreferences = $state(type_preferences);
	let internalPreferenceValues = $state([...preference_values]);
	let internalObjectiveValues = $state([...objective_values]);

	// Sync internal state with props when they change
	$effect(() => {
		internalNumSolutions = num_solutions;
	});

	$effect(() => {
		internalTypePreferences = type_preferences;
	});

	$effect(() => {
		internalPreferenceValues = [...preference_values];
	});

	$effect(() => {
		internalObjectiveValues = [...objective_values];
	});

<<<<<<< HEAD
	// Classification values for display
	let classificationValues = $derived(
		internalTypePreferences === PREFERENCE_TYPES.Classification
			? problem.objectives.map((objective, idx: number) =>
					calculateClassification(objective, internalPreferenceValues[idx], 0.001)
				)
			: []
	);

	function notifyChange() {
		onPreferenceChange?.({
			num_solutions: internalNumSolutions,
			type_preferences: internalTypePreferences,
			preference_values: [...internalPreferenceValues],
			objective_values: [...internalObjectiveValues]
		});
	}

	function handleNumSolutionsChange(value: number) {
		internalNumSolutions = value;
		notifyChange();
	}

	function handleTypePreferencesChange(type: PreferenceValue) {
		internalTypePreferences = type;
		notifyChange();
	}

	function handlePreferenceValueChange(idx: number, value: number) {
		internalPreferenceValues[idx] = value;
		notifyChange();
	}

	function handleObjectiveValueChange(idx: number, value: number) {
		internalObjectiveValues[idx] = value;
		notifyChange();
	}
=======
    const classification = {
        ChangeFreely: "Change freely",
        WorsenUntil: "Worsen until",
        KeepConstant: "Keep constant at",
        ImproveUntil: "Improve until",
        ImproveFreely: "Improve freely",
    } as const;

    // Create a derived classification array for nimbus classification
    let classificationValues = $derived(
		$selectedPreference === 'Classification' 
			? problem.objectives.map((objective, idx:number) => {
				if (objective.ideal == null || objective.nadir == null) {
					return classification.ChangeFreely;
				}
				
				const selectedValue = preference[idx];
				const solutionValue = currentObjectives ? currentObjectives[objective.symbol] : undefined;
				const precision = 0.001; // Adjust as needed

                if (selectedValue === undefined || solutionValue === undefined) {
                    return classification.ChangeFreely;
                }

                // Check if we're at the bounds
                if (Math.abs(selectedValue - objective.ideal) < precision) {
                    return classification.ImproveFreely; // At ideal value
                } else if (Math.abs(selectedValue - objective.nadir) < precision) {
                    return classification.ChangeFreely; // At nadir (worst) value
                } else if (Math.abs(selectedValue - solutionValue) < precision) {
                    return classification.KeepConstant; // Same as current solution
                }

                // Determine if selectedValue is better or worse than solutionValue
                // based on the objective's optimization direction
                const isSelectedBetter = objective.maximize 
                    ? selectedValue > solutionValue  // For maximization: higher is better
                    : selectedValue < solutionValue; // For minimization: lower is better

                return isSelectedBetter 
                    ? classification.ImproveUntil 
                    : classification.WorsenUntil;
            })
            : []
    );
>>>>>>> ed42dc60

	function handleIterate() {
		onIterate?.({
			num_solutions: internalNumSolutions,
			type_preferences: internalTypePreferences,
			preference_values: [...internalPreferenceValues],
			objective_values: [...internalObjectiveValues]
		});
	}

	function handleFinish() {
		onFinish?.({
			num_solutions: internalNumSolutions,
			type_preferences: internalTypePreferences,
			preference_values: [...internalPreferenceValues],
			objective_values: [...internalObjectiveValues]
		});
	}
</script>

<Sidebar.Root
	{ref}
	collapsible="none"
	class="top-12 flex h-[calc(100vh-6rem)] min-h-[calc(100vh-3rem)] w-[25rem]"
>
	<Sidebar.Header>
		{#if validPreferenceTypes.length > 1}
			<PreferenceSwitcher
				preferences={validPreferenceTypes}
				defaultPreference={internalTypePreferences}
				onswitch={handleTypePreferencesChange}
			/>
		{:else}
			<Sidebar.MenuButton
				size="lg"
				class="data-[state=open]:bg-sidebar-accent data-[state=open]:text-sidebar-accent-foreground"
			>
				<div class="flex flex-col gap-0.5 leading-none">
					<span class="font-semibold">Preference information</span>
					<span class="text-primary-500">{internalTypePreferences}</span>
				</div>
			</Sidebar.MenuButton>
		{/if}
	</Sidebar.Header>

	<Sidebar.Content class="h-full px-4">
		{#if showNumSolutions}
<<<<<<< HEAD
			<p class="mb-2 text-sm text-gray-500">Provide the maximum number of solutions to generate</p>
			<Input
				type="number"
				placeholder="Number of solutions"
				class="mb-2 w-full"
				value={internalNumSolutions}
				min={minNumSolutions}
				max={maxNumSolutions}
				oninput={(e) => {
					const target = e.currentTarget;
					if (target instanceof HTMLInputElement) {
						const numValue = Number(target.value);
						const clampedValue = Math.max(minNumSolutions, Math.min(maxNumSolutions, numValue));
						handleNumSolutionsChange(clampedValue);
					}
=======
		<p class="mb-2 text-sm text-gray-500">Provide the maximum number of solutions to generate</p>
			<Input 
				type="number" 
				placeholder="Number of solutions" 
				class="mb-2 w-full" 
				bind:value={numSolutions} 
				oninput={(e: Event & { currentTarget: HTMLInputElement }) => {
					const numValue = Number(e.currentTarget.value);
					// Clamp value within allowed range
					const clampedValue = Math.max(minNumSolutions, Math.min(maxNumSolutions, numValue));
					
					if (numValue !== clampedValue) {
						numSolutions = clampedValue;
					}
					onChange?.({ 
						value: e.currentTarget.value,
					});
>>>>>>> ed42dc60
				}}
			/>
		{/if}

		{#if internalTypePreferences === PREFERENCE_TYPES.Classification}
			<p class="mb-2 text-sm text-gray-500">Provide one desirable value for each objective.</p>

			{#each problem.objectives as objective, idx}
				{#if objective.ideal != null && objective.nadir != null}
					{@const minValue = Math.min(objective.ideal, objective.nadir)}
					{@const maxValue = Math.max(objective.ideal, objective.nadir)}
<<<<<<< HEAD

					<div class="mb-2 flex items-center justify-between">
=======
					{@const currentValue = currentObjectives ? currentObjectives[objective.symbol] : objective.ideal}
		
					<div class="flex items-center justify-between mb-2">
>>>>>>> ed42dc60
						<div>
							<div class="mb-1 text-sm font-medium">
								{objective.name}
								{#if objective.unit}({objective.unit}){/if}
								<span class="text-gray-500">({objective.maximize ? 'max' : 'min'})</span>
							</div>
<<<<<<< HEAD
							<label for="input-{idx}" class="text-xs text-gray-500">
								{classificationValues[idx]}
							</label>
=======
							<div class="text-xs text-gray-500"> Previous preference: {lastIteratedPreference && lastIteratedPreference[idx] !== undefined ? lastIteratedPreference[idx] : "-"}</div>
							<!-- Current NIMBUS classification label -->
							<label for="input-{idx}" class="text-xs text-gray-500">{classificationValues[idx]}</label>
>>>>>>> ed42dc60
							<Input
								type="number"
								id="input-{idx}"
								step="0.01"
								min={minValue}
								max={maxValue}
<<<<<<< HEAD
								value={internalPreferenceValues[idx] || 0}
								class="h-8 w-20 text-sm"
								oninput={(e) => {
									const target = e.currentTarget;
									if (target instanceof HTMLInputElement) {
										const numValue = Number(target.value);
										const clampedValue = Math.max(minValue, Math.min(maxValue, numValue));
										handlePreferenceValueChange(idx, clampedValue);
									}
=======
								bind:value={preference[idx]}
								class="w-20 h-8 text-sm"
								oninput={(e: Event & { currentTarget: HTMLInputElement }) => {
									const numValue = Number(e.currentTarget.value);
									// Clamp value within allowed range
									const clampedValue = Math.max(minValue, Math.min(maxValue, numValue));
									
									if (numValue !== clampedValue) {
										preference[idx] = clampedValue;
									}
									onChange?.({ 
										value: e.currentTarget.value,
									});
>>>>>>> ed42dc60
								}}
							/>
						</div>
						<HorizontalBar
							axisRanges={[objective.ideal, objective.nadir]}
<<<<<<< HEAD
							solutionValue={internalObjectiveValues[idx] || objective.ideal}
							selectedValue={internalPreferenceValues[idx] || 0}
=======
							solutionValue={currentValue}
							selectedValue={preference[idx]}
>>>>>>> ed42dc60
							barColor="#4f8cff"
							direction={objective.maximize ? "max" : "min"}
							previousValue={lastIteratedPreference[idx]}
							options={{
<<<<<<< HEAD
								decimalPrecision: SIGNIFICANT_DIGITS,
								showPreviousValue: false,
								aspectRatio: 'aspect-[11/2]'
							}}
							onSelect={(newValue) => handlePreferenceValueChange(idx, newValue)}
=======
								decimalPrecision: 2,
								showPreviousValue: true,
								aspectRatio: 'aspect-[11/2]'
							}}
							onSelect={(newValue: number) => {
								preference[idx] = newValue
								onChange?.({ 
									value: String(newValue),
								});
							}}
>>>>>>> ed42dc60
						/>
					</div>
				{:else}
					<div class="text-sm text-red-500">
						Objective {objective.name} missing ideal/nadir values
					</div>
				{/if}
			{/each}
		{:else if internalTypePreferences === PREFERENCE_TYPES.ReferencePoint}
			{#each problem.objectives as objective, idx}
				{#if objective.ideal != null && objective.nadir != null}
					<div class="mb-4 flex flex-col gap-2">
						<div class="text-sm font-semibold text-gray-700">
							{objective.name} ({objective.maximize ? 'max' : 'min'})
						</div>
						<div class="flex flex-row">
							<div class="flex w-1/4 flex-col justify-center">
								<span class="text-sm text-gray-500">Value</span>
								<ValidatedTextbox
									placeholder=""
									min={Math.min(objective.ideal, objective.nadir)}
									max={Math.max(objective.ideal, objective.nadir)}
									value={String(
										formatNumber(internalPreferenceValues[idx], SIGNIFICANT_DIGITS) || 0
									)}
									onChange={(value) => {
										const val = Number(value);
										if (!isNaN(val)) handlePreferenceValueChange(idx, val);
									}}
								/>
							</div>
							<div class="w-3/4">
								<HorizontalBar
									axisRanges={[
										Math.min(objective.ideal, objective.nadir),
										Math.max(objective.ideal, objective.nadir)
									]}
									solutionValue={internalObjectiveValues[idx] || objective.ideal}
									selectedValue={internalPreferenceValues[idx] || 0}
									barColor={COLOR_PALETTE[idx % COLOR_PALETTE.length]}
									direction={objective.maximize ? 'max' : 'min'}
									options={{
										decimalPrecision: 2,
										showPreviousValue: false,
										aspectRatio: 'aspect-[11/2]'
									}}
									onSelect={(value) => handlePreferenceValueChange(idx, value)}
								/>
							</div>
						</div>
					</div>
				{:else}
					<div class="text-sm text-red-500">
						Objective {objective.name} missing ideal/nadir values
					</div>
				{/if}
			{/each}
		{:else if internalTypePreferences === PREFERENCE_TYPES.PreferredRange}
			{#each problem.objectives as objective, idx}
				{#if objective.ideal != null && objective.nadir != null}
					<div class="mb-4 flex flex-col gap-2">
						<div class="text-sm font-semibold text-gray-700">
							{objective.name} ({objective.maximize ? 'max' : 'min'})
						</div>
						<div class="flex flex-row">
							<div class="flex w-1/4 flex-col justify-center">
								<span class="text-sm text-gray-500">Value</span>
								<ValidatedTextbox
									placeholder=""
									min={Math.min(objective.ideal, objective.nadir)}
									max={Math.max(objective.ideal, objective.nadir)}
									value={String(internalPreferenceValues[idx] || 0)}
									onChange={(value) => {
										const val = Number(value);
										if (!isNaN(val)) handlePreferenceValueChange(idx, val);
									}}
								/>
							</div>
							<div class="w-3/4">
								<HorizontalBarRanges
									axisRanges={[
										Math.min(objective.ideal, objective.nadir),
										Math.max(objective.ideal, objective.nadir)
									]}
									lowerBound={internalPreferenceValues[idx] || 0}
									upperBound={internalPreferenceValues[idx] || 0}
									barColor={COLOR_PALETTE[idx % COLOR_PALETTE.length]}
									direction={objective.maximize ? 'max' : 'min'}
									options={{
										decimalPrecision: 2,
										showPreviousValue: false,
										aspectRatio: 'aspect-[11/2]'
									}}
								/>
							</div>
						</div>
					</div>
				{:else}
					<div class="text-sm text-red-500">
						Objective {objective.name} missing ideal/nadir values
					</div>
				{/if}
			{/each}
		{:else if internalTypePreferences === PREFERENCE_TYPES.PreferredSolution}
			<p class="mb-2 text-sm text-gray-500">Select one or multiple preferred solutions.</p>
		{:else}
			<p>Select a preference type to view options.</p>
		{/if}
	</Sidebar.Content>

	<Sidebar.Footer>
		<div class="items-right flex justify-end gap-2">
<<<<<<< HEAD
			<Button variant="default" size="sm" onclick={handleIterate}>Iterate</Button>
			<Button variant="secondary" size="sm" onclick={handleFinish}>Finish</Button>
=======
			<Button
				variant="default"
				disabled={!isIterationAllowed}
				size="sm"
				onclick={() => {
					selectedPreference.set(preference_types[0]);
					referencePointValues.set(problem.objectives.map((obj: any) => obj.ideal));
					onIterate?.(selectedPreference, referencePointValues);
				}}
			>
				Iterate
			</Button>
			<Button
				variant="secondary"
				size="sm"
				disabled={!isFinishAllowed}
				onclick={() => {
					selectedPreference.set(preference_types[0]);
					referencePointValues.set(problem.objectives.map((obj: any) => obj.ideal));
					onFinish?.(referencePointValues);
				}}
			>
				Finish
			</Button>
>>>>>>> ed42dc60
		</div>
	</Sidebar.Footer>
	<Sidebar.Rail />
</Sidebar.Root><|MERGE_RESOLUTION|>--- conflicted
+++ resolved
@@ -23,7 +23,6 @@
 	interface Props {
 		preference_types: PreferenceValue[];
 		problem: ProblemInfo;
-<<<<<<< HEAD
 		num_solutions: number;
 		type_preferences: PreferenceValue;
 		preference_values: number[];
@@ -48,20 +47,8 @@
 		}) => void;
 		showNumSolutions?: boolean;
 		ref?: HTMLElement | null;
-=======
-		onChange?: (event: { value: string}) => void;
-		onIterate?: (selectedPreference: Writable<string>, referencePointValues: Writable<number[]>) => void;
-		onFinish?: (referencePointValues?: Writable<number[]>) => void;
-		showNumSolutions?: boolean;
-		ref?: HTMLElement | null;
-		referencePointValues?: Writable<number[]>;
-		handleReferencePointChange?: (idx: number, newValue: number) => void;
 		isIterationAllowed?: boolean;
 		isFinishAllowed?: boolean;
-		currentObjectives?: Record<string, number>;
-		preference: number[];
-		numSolutions: number;
->>>>>>> ed42dc60
 		minNumSolutions?: number;
 		maxNumSolutions?: number;
 		lastIteratedPreference?: number[];
@@ -79,16 +66,8 @@
 		onFinish,
 		showNumSolutions = false,
 		ref = null,
-<<<<<<< HEAD
-=======
-		referencePointValues = writable(problem.objectives.map((obj: any) => obj.ideal)), // default if not provided
-		handleReferencePointChange = (idx: number, newValue: number) => {}, // default noop
 		isIterationAllowed = true,
 		isFinishAllowed = true,
-		currentObjectives = undefined,
-		preference = $bindable([]),
-		numSolutions = $bindable(1),
->>>>>>> ed42dc60
 		minNumSolutions = 1,
 		maxNumSolutions = 4,
 		lastIteratedPreference = []
@@ -131,7 +110,6 @@
 		internalObjectiveValues = [...objective_values];
 	});
 
-<<<<<<< HEAD
 	// Classification values for display
 	let classificationValues = $derived(
 		internalTypePreferences === PREFERENCE_TYPES.Classification
@@ -169,53 +147,6 @@
 		internalObjectiveValues[idx] = value;
 		notifyChange();
 	}
-=======
-    const classification = {
-        ChangeFreely: "Change freely",
-        WorsenUntil: "Worsen until",
-        KeepConstant: "Keep constant at",
-        ImproveUntil: "Improve until",
-        ImproveFreely: "Improve freely",
-    } as const;
-
-    // Create a derived classification array for nimbus classification
-    let classificationValues = $derived(
-		$selectedPreference === 'Classification' 
-			? problem.objectives.map((objective, idx:number) => {
-				if (objective.ideal == null || objective.nadir == null) {
-					return classification.ChangeFreely;
-				}
-				
-				const selectedValue = preference[idx];
-				const solutionValue = currentObjectives ? currentObjectives[objective.symbol] : undefined;
-				const precision = 0.001; // Adjust as needed
-
-                if (selectedValue === undefined || solutionValue === undefined) {
-                    return classification.ChangeFreely;
-                }
-
-                // Check if we're at the bounds
-                if (Math.abs(selectedValue - objective.ideal) < precision) {
-                    return classification.ImproveFreely; // At ideal value
-                } else if (Math.abs(selectedValue - objective.nadir) < precision) {
-                    return classification.ChangeFreely; // At nadir (worst) value
-                } else if (Math.abs(selectedValue - solutionValue) < precision) {
-                    return classification.KeepConstant; // Same as current solution
-                }
-
-                // Determine if selectedValue is better or worse than solutionValue
-                // based on the objective's optimization direction
-                const isSelectedBetter = objective.maximize 
-                    ? selectedValue > solutionValue  // For maximization: higher is better
-                    : selectedValue < solutionValue; // For minimization: lower is better
-
-                return isSelectedBetter 
-                    ? classification.ImproveUntil 
-                    : classification.WorsenUntil;
-            })
-            : []
-    );
->>>>>>> ed42dc60
 
 	function handleIterate() {
 		onIterate?.({
@@ -263,7 +194,6 @@
 
 	<Sidebar.Content class="h-full px-4">
 		{#if showNumSolutions}
-<<<<<<< HEAD
 			<p class="mb-2 text-sm text-gray-500">Provide the maximum number of solutions to generate</p>
 			<Input
 				type="number"
@@ -279,25 +209,6 @@
 						const clampedValue = Math.max(minNumSolutions, Math.min(maxNumSolutions, numValue));
 						handleNumSolutionsChange(clampedValue);
 					}
-=======
-		<p class="mb-2 text-sm text-gray-500">Provide the maximum number of solutions to generate</p>
-			<Input 
-				type="number" 
-				placeholder="Number of solutions" 
-				class="mb-2 w-full" 
-				bind:value={numSolutions} 
-				oninput={(e: Event & { currentTarget: HTMLInputElement }) => {
-					const numValue = Number(e.currentTarget.value);
-					// Clamp value within allowed range
-					const clampedValue = Math.max(minNumSolutions, Math.min(maxNumSolutions, numValue));
-					
-					if (numValue !== clampedValue) {
-						numSolutions = clampedValue;
-					}
-					onChange?.({ 
-						value: e.currentTarget.value,
-					});
->>>>>>> ed42dc60
 				}}
 			/>
 		{/if}
@@ -309,94 +220,60 @@
 				{#if objective.ideal != null && objective.nadir != null}
 					{@const minValue = Math.min(objective.ideal, objective.nadir)}
 					{@const maxValue = Math.max(objective.ideal, objective.nadir)}
-<<<<<<< HEAD
+					{@const currentValue = currentObjectives
+						? currentObjectives[objective.symbol]
+						: objective.ideal}
 
 					<div class="mb-2 flex items-center justify-between">
-=======
-					{@const currentValue = currentObjectives ? currentObjectives[objective.symbol] : objective.ideal}
-		
-					<div class="flex items-center justify-between mb-2">
->>>>>>> ed42dc60
 						<div>
 							<div class="mb-1 text-sm font-medium">
 								{objective.name}
 								{#if objective.unit}({objective.unit}){/if}
 								<span class="text-gray-500">({objective.maximize ? 'max' : 'min'})</span>
 							</div>
-<<<<<<< HEAD
-							<label for="input-{idx}" class="text-xs text-gray-500">
-								{classificationValues[idx]}
-							</label>
-=======
-							<div class="text-xs text-gray-500"> Previous preference: {lastIteratedPreference && lastIteratedPreference[idx] !== undefined ? lastIteratedPreference[idx] : "-"}</div>
+							<div class="text-xs text-gray-500">
+								Previous preference: {lastIteratedPreference &&
+								lastIteratedPreference[idx] !== undefined
+									? lastIteratedPreference[idx]
+									: '-'}
+							</div>
 							<!-- Current NIMBUS classification label -->
-							<label for="input-{idx}" class="text-xs text-gray-500">{classificationValues[idx]}</label>
->>>>>>> ed42dc60
+							<label for="input-{idx}" class="text-xs text-gray-500"
+								>{classificationValues[idx]}</label
+							>
 							<Input
 								type="number"
 								id="input-{idx}"
 								step="0.01"
 								min={minValue}
 								max={maxValue}
-<<<<<<< HEAD
-								value={internalPreferenceValues[idx] || 0}
+								bind:value={internalPreferenceValues[idx]}
 								class="h-8 w-20 text-sm"
-								oninput={(e) => {
-									const target = e.currentTarget;
-									if (target instanceof HTMLInputElement) {
-										const numValue = Number(target.value);
-										const clampedValue = Math.max(minValue, Math.min(maxValue, numValue));
-										handlePreferenceValueChange(idx, clampedValue);
-									}
-=======
-								bind:value={preference[idx]}
-								class="w-20 h-8 text-sm"
 								oninput={(e: Event & { currentTarget: HTMLInputElement }) => {
 									const numValue = Number(e.currentTarget.value);
 									// Clamp value within allowed range
 									const clampedValue = Math.max(minValue, Math.min(maxValue, numValue));
-									
+
 									if (numValue !== clampedValue) {
-										preference[idx] = clampedValue;
+										internalPreferenceValues[idx] = clampedValue;
 									}
-									onChange?.({ 
-										value: e.currentTarget.value,
-									});
->>>>>>> ed42dc60
+									handlePreferenceValueChange(idx, clampedValue);
 								}}
 							/>
 						</div>
 						<HorizontalBar
 							axisRanges={[objective.ideal, objective.nadir]}
-<<<<<<< HEAD
 							solutionValue={internalObjectiveValues[idx] || objective.ideal}
 							selectedValue={internalPreferenceValues[idx] || 0}
-=======
-							solutionValue={currentValue}
-							selectedValue={preference[idx]}
->>>>>>> ed42dc60
 							barColor="#4f8cff"
-							direction={objective.maximize ? "max" : "min"}
+							direction={objective.maximize ? 'max' : 'min'}
 							previousValue={lastIteratedPreference[idx]}
 							options={{
-<<<<<<< HEAD
 								decimalPrecision: SIGNIFICANT_DIGITS,
-								showPreviousValue: false,
+								showPreviousValue: true,
 								aspectRatio: 'aspect-[11/2]'
 							}}
 							onSelect={(newValue) => handlePreferenceValueChange(idx, newValue)}
-=======
-								decimalPrecision: 2,
-								showPreviousValue: true,
-								aspectRatio: 'aspect-[11/2]'
-							}}
-							onSelect={(newValue: number) => {
-								preference[idx] = newValue
-								onChange?.({ 
-									value: String(newValue),
-								});
-							}}
->>>>>>> ed42dc60
 						/>
 					</div>
 				{:else}
@@ -509,35 +386,12 @@
 
 	<Sidebar.Footer>
 		<div class="items-right flex justify-end gap-2">
-<<<<<<< HEAD
-			<Button variant="default" size="sm" onclick={handleIterate}>Iterate</Button>
-			<Button variant="secondary" size="sm" onclick={handleFinish}>Finish</Button>
-=======
-			<Button
-				variant="default"
-				disabled={!isIterationAllowed}
-				size="sm"
-				onclick={() => {
-					selectedPreference.set(preference_types[0]);
-					referencePointValues.set(problem.objectives.map((obj: any) => obj.ideal));
-					onIterate?.(selectedPreference, referencePointValues);
-				}}
-			>
+			<Button variant="default" disabled={!isIterationAllowed} size="sm" onclick={handleIterate}>
 				Iterate
 			</Button>
-			<Button
-				variant="secondary"
-				size="sm"
-				disabled={!isFinishAllowed}
-				onclick={() => {
-					selectedPreference.set(preference_types[0]);
-					referencePointValues.set(problem.objectives.map((obj: any) => obj.ideal));
-					onFinish?.(referencePointValues);
-				}}
-			>
+			<Button variant="secondary" size="sm" disabled={!isFinishAllowed} onclick={handleFinish}>
 				Finish
 			</Button>
->>>>>>> ed42dc60
 		</div>
 	</Sidebar.Footer>
 	<Sidebar.Rail />
