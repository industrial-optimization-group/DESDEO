<script lang="ts">
	/**
	 * ParallelCoordinates.svelte
	 * --------------------------------
	 * Responsive parallel coordinates plot component using D3.
	 *
	 * @author Giomara Larraga <glarragw@jyu.fi>
	 * @author Stina Palomäki <palomakistina@gmail.com> (Multi-selection support, label tooltips)
	 * @created June 2025
	 * @updated August 2025, October 2025
	 *
	 * @description
	 * Renders a responsive parallel coordinates plot using D3.js.
	 * Each line represents a solution/data point, and each vertical axis represents a dimension/objective.
	 * Supports additional reference information like reference points, preferred ranges, and preferred solutions.
	 * Features both single and multiple line selection modes, axis brushing for filtering, and optional
	 * tooltips displaying customizable labels for each line.
	 *
	 * @props
	 * - data: Array<{ [key: string]: number }> — Array of data points where each object has values for each dimension
	 * - dimensions: Array<{ symbol: string; min?: number; max?: number; direction?: 'max' | 'min' }> — Dimension definitions
	 * - referenceData?: {
	 *     referencePoint?: { [key: string]: number }; // Current reference point values for each dimension
	 *     previousReferencePoint?: { [key: string]: number }; // Previous reference point values for comparison
	 *     preferredRanges?: { [key: string]: { min: number; max: number } }; // Preferred ranges for each dimension
	 *     preferredSolutions?: Array<{ [key: string]: number }>; // Array of preferred solutions
	 *     nonPreferredSolutions?: Array<{ [key: string]: number }>; // Array of non-preferred solutions
	 * 	   otherSolutions?: Array<{ [key: string]: number }>; // Array of any solutions that dont fit into other categories. Used for users solutions in group nimbus
	 *   }
	 * - options: {
	 *     showAxisLabels: boolean; // Whether to show dimension names above axes
	 *     highlightOnHover: boolean; // Whether to highlight lines on mouse hover
	 *     strokeWidth: number; // Thickness of data lines
	 *     opacity: number; // Opacity of non-selected lines
	 *     enableBrushing: boolean; // Whether to enable axis brushing for filtering
	 *   }
	 * - lineLabels: { [key: string]: string } - Map of data indexes to custom labels displayed in tooltips, optional
	 * - selectedIndex: number | null — Index of selected line in single selection mode
	 * - multipleSelectedIndexes: number[] | null — Indexes of selected lines in multi-selection mode
	 * - brushFilters: { [dimension: string]: [number, number] } — Brush filter ranges for each dimension
	 * - onLineSelect?: (index: number | null, data: any | null) => void — Callback when line is selected/deselected
	 * - onBrushFilter?: (filters: { [dimension: string]: [number, number] }) => void — Callback when brush filters change
	 *
	 * @features
	 * - Interactive line highlighting on hover
	 * - Both single and multiple line selection modes
	 * - Axis brushing for range filtering
	 * - Custom color palette for different data points
	 * - Responsive to container size (ResizeObserver)
	 * - Customizable axis ranges and directions
	 * - Reference point visualization (dashed line)
	 * - Preferred ranges visualization (colored bands)
	 * - Preferred/non-preferred solutions (different line styles)
	 * - Customizable optional line labels with tooltips
	 */

	// --- Import required libraries ---
	import { onMount, onDestroy } from 'svelte';
	import * as d3 from 'd3'; // D3.js for data visualization
	import { COLOR_PALETTE } from '../utils/colors'; // Custom color palette for styling

	// --- Type Definitions ---
	type Solution = {
		values: { [key: string]: number };
		label?: string;
	};
	/**
	 * Type definition for reference data structure
	 * Contains optional reference information for enhanced visualization
	 */
	type ReferenceData = {
		referencePoint?: Solution; // Single reference point across all dimensions
    	previousReferencePoint?: Solution; // Single reference point across all dimensions, for previous preference
		preferredRanges?: { [key: string]: { min: number; max: number } }; // Preferred value ranges per dimension
<<<<<<< HEAD
		preferredSolutions?: Array<Solution>; // Array of preferred solution points
		nonPreferredSolutions?: Array<Solution>; // Array of non-preferred solution points
		otherSolutions?: Array<Solution>; // Array of solution points that dont fit other categories, for any additional need
=======
		preferredSolutions?: Array<{ [key: string]: number }>; // Array of preferred solution points
		nonPreferredSolutions?: Array<{ [key: string]: number }>; // Array of non-preferred solution points
		otherSolutions?: Array<{ [key: string]: number }>; // Array of solution points that dont fit other categories, for any additional need
>>>>>>> 50dd4610
	};

	// --- Component Props ---
	// Main data array - each object represents one solution/data point
	export let data: { [key: string]: number }[] = [];

	// Dimension definitions - describes each axis with optional constraints
	export let dimensions: { symbol: string; min?: number; max?: number; direction?: 'max' | 'min' }[] =
		[];

	// Optional reference data for enhanced visualization
	export let referenceData: ReferenceData | undefined = undefined;

	// Chart configuration options
	export let options: {
		showAxisLabels: boolean; // Whether to show dimension names above axes
		highlightOnHover: boolean; // Whether to highlight lines on mouse hover
		strokeWidth: number; // Thickness of data lines
		opacity: number; // Opacity of non-selected lines
		enableBrushing: boolean; // Whether to enable axis brushing for filtering
	} = {
		showAxisLabels: true,
		highlightOnHover: true,
		strokeWidth: 2,
		opacity: 0.7,
		enableBrushing: true
	};
	// optional map of labels for each data index for tooltip display on hover
	export let lineLabels: { [key: string]: string } = {}; // Map of data index to label
	// Index of currently selected line (null = no selection)
	export let selectedIndex: number | null = null;
	// indexes for the case where multiple lines can be selected
	export let multipleSelectedIndexes: number[] | null = null;

	/**
	 * Helper function to check if a data point is selected
	 * Works with both single selection (selectedIndex) and multi-selection (multipleSelectedIndexes) modes
	 * 
	 * @param index - The index of the data point to check
	 * @returns true if the data point is selected, false otherwise
	 */
	function isSelected(index: number): boolean {
		// Check if we're in single or multi-selection mode and if the point is selected
		return (multipleSelectedIndexes === null && index === selectedIndex) || 
			   (multipleSelectedIndexes !== null && multipleSelectedIndexes.includes(index));
	}

	// Active brush filters - maps dimension name to [y1, y2] pixel coordinates
	export let brushFilters: { [dimension: string]: [number, number] } = {};

	// Callback functions for parent component communication
	export let onLineSelect: ((index: number | null, data: any | null) => void) | undefined =
		undefined;
	export let onBrushFilter:
		| ((filters: { [dimension: string]: [number, number] }) => void)
		| undefined = undefined;

	// --- Internal State Variables ---
	let width = 500; // Current container width in pixels
	let height = 400; // Current container height in pixels
	let svg: SVGSVGElement; // Reference to the SVG element
	let container: HTMLDivElement; // Reference to the container div
	let resizeObserver: ResizeObserver; // Observer for container size changes
	let brushes: { [dimension: string]: d3.BrushBehavior<unknown> } = {}; // D3 brush objects per dimension
	let scales: { [key: string]: d3.ScaleLinear<number, number> } = {}; // D3 scales for each dimension
	let tooltip: d3.Selection<HTMLDivElement, unknown, null, undefined>; // Single tooltip for all uses

	/**
	 * Creates linear scales for each dimension
	 * Scales map data values to pixel coordinates on the y-axis
	 *
	 * @param innerHeight - Available height for the chart area
	 * @param margin - Margin object with top/bottom spacing
	 * @returns Object mapping dimension names to D3 linear scales
	 */
	function createScales(innerHeight: number, margin: { top: number; bottom: number }) {
		const newScales: { [key: string]: d3.ScaleLinear<number, number> } = {};

		dimensions.forEach((dim) => {
			// Extract all values for this dimension from the dataset
			const values = data.map((d) => d[dim.symbol]).filter((v) => v !== undefined && v !== null);

			// Determine the domain (data range) for this dimension
			let domain: [number, number];
			if (dim.min !== undefined && dim.max !== undefined) {
				// Use predefined min/max if provided
				domain = [dim.min, dim.max];
			} else {
				// Calculate min/max from actual data
				const extent = d3.extent(values) as [number, number];
				domain = extent || [0, 1]; // Fallback to [0,1] if no data
			}

			// Create linear scale mapping data domain to pixel range
			newScales[dim.symbol] = d3
				.scaleLinear()
				.domain(domain) // Data values
				.range([innerHeight - margin.bottom, margin.top]); // Pixel coordinates (bottom to top)
		});

		// Store scales for use in other functions
		scales = newScales;
		return newScales;
	}

	/**
	 * Creates a D3 line generator for drawing parallel coordinate lines
	 * Each line connects data points across all dimensions
	 *
	 * @param scales - Scale functions for each dimension
	 * @param xScale - Scale for positioning dimensions horizontally
	 * @returns D3 line generator function
	 */
	function createLineGenerator(
		scales: { [key: string]: d3.ScaleLinear<number, number> },
		xScale: d3.ScalePoint<string>
	) {
		return d3
			.line<[string, number]>() // Line generator for [dimension, value] tuples
			.x(([dimension]) => xScale(dimension)!) // X position based on dimension
			.y(([dimension, value]) => scales[dimension](value)) // Y position based on scaled value
			.curve(d3.curveLinear); // Use straight lines between points
	}

	/**
	 * Checks if a data point passes all active brush filters
	 * Used to determine which lines should be visible
	 *
	 * @param dataPoint - Single data point to test
	 * @returns true if the point passes all filters, false otherwise
	 */
	function passesFilters(dataPoint: { [key: string]: number }): boolean {
		// Check each active brush filter
		for (const [dimension, [min, max]] of Object.entries(brushFilters)) {
			const value = dataPoint[dimension];
			if (value === undefined || value === null) continue; // Skip missing values

			// Get the scale for this dimension
			const scale = scales[dimension];
			if (!scale) continue; // Skip if no scale available

			// Convert brush pixel coordinates back to data values
			const dataMin = scale.invert(max); // Note: inverted because y-axis goes bottom-to-top
			const dataMax = scale.invert(min);

			// Check if data value falls within the brush range
			if (value < dataMin || value > dataMax) {
				return false; // Point is outside this filter
			}
		}
		return true; // Point passes all filters
	}

	// Helper function to add tooltip functionality to a path
	function addTooltip(path: d3.Selection<SVGPathElement, unknown, null, undefined>, label?: string) {
		if (!label) return path; // If no label, return path without tooltip

		return path
			.on('mouseover.tooltip', function(event) {
				tooltip.transition()
					.duration(200)
					.style('opacity', .9);
				tooltip.html(label)
					.style('left', (event.pageX + 10) + 'px')
					.style('top', (event.pageY - 28) + 'px');
			})
			.on('mouseout.tooltip', function() {
				tooltip.transition()
					.duration(500)
					.style('opacity', 0);
			});
	}

	/**
	 * Updates the visibility and styling of all data lines
	 * Handles filtering, selection highlighting, and opacity
	 *
	 * @param lines - D3 selection of path elements representing data lines
	 */
	function updateLineVisibility(
		lines: d3.Selection<SVGPathElement, { [key: string]: number }, SVGGElement, unknown>
	) {
		lines
			// Hide/show lines based on brush filters
			.style('display', (d, i) => {
				const passes = passesFilters(d);
				return passes ? null : 'none'; // null = visible, 'none' = hidden
			})
			// Set opacity - selected line is fully opaque, others use default opacity
			.attr('opacity', (d, i) => {
				const passes = passesFilters(d);
				if (!passes) return 0; // Hidden lines have 0 opacity

				if (isSelected(i)) return 1;// Selected line is fully opaque
					return options.opacity; // Other lines use configured opacity
				})
			// Set stroke color - selected line gets theme color, others are gray
			.attr('stroke', (d, i) => {
				const passes = passesFilters(d);
				if (!passes) return '#ccc'; // Hidden lines are gray

				if (isSelected(i)) return '#3b82f6'; // Selected line uses primary color
				return '#ccc'; // Non-selected lines are gray
			})
			// Set stroke width - selected line is slightly thicker
			.attr('stroke-width', (d, i) => {
				if (isSelected(i)) return options.strokeWidth + 1; // Selected line is thicker
				return options.strokeWidth; // Normal thickness for others
			});
	}

	/**
	 * Sets up brushing interaction for a single axis
	 * Allows users to drag vertically to filter data within a range
	 *
	 * @param svgElement - Parent SVG group element
	 * @param dimension - Name of the dimension this brush controls
	 * @param xPos - X coordinate of the axis
	 * @param innerHeight - Height of the chart area
	 * @param lines - D3 selection of data lines to update when brushing
	 */
	function setupAxisBrushing(
		svgElement: d3.Selection<SVGGElement, unknown, null, undefined>,
		dimension: string,
		xPos: number,
		innerHeight: number,
		lines: d3.Selection<SVGPathElement, { [key: string]: number }, SVGGElement, unknown>
	) {
		if (!options.enableBrushing) return; // Skip if brushing is disabled

		// Create D3 brush behavior for vertical brushing
		const brush = d3
			.brushY() // Vertical brush only
			.extent([
				[xPos - 10, 0], // Brush area: 20px wide centered on axis
				[xPos + 10, innerHeight]
			])
			// Handle brush events during dragging (real-time feedback)
			.on('brush', function (event) {
				const brushGroup = d3.select(this.parentNode);

				if (event.selection) {
					const [y1, y2] = event.selection as [number, number];

					// Remove previous highlight rectangle
					brushGroup.select('.brush-highlight').remove();

					// Add new highlight rectangle showing brush area
					brushGroup
						.append('rect')
						.attr('class', 'brush-highlight')
						.attr('x', xPos - 15) // Slightly wider than brush for visibility
						.attr('y', y1)
						.attr('width', 30)
						.attr('height', y2 - y1)
						.attr('fill', '#4a90e2') // Blue fill
						.attr('opacity', 0.2)
						.attr('stroke', '#4a90e2') // Blue border
						.attr('stroke-width', 2)
						.attr('stroke-dasharray', '3,3') // Dashed border
						.style('pointer-events', 'none'); // Don't interfere with brushing
				}
			})
			// Handle brush end events (when user releases mouse)
			.on('end', function (event) {
				const brushGroup = d3.select(this.parentNode);

				if (!event.selection) {
					// No selection = brush was cleared
					delete brushFilters[dimension]; // Remove filter for this dimension
					brushGroup.select('.brush-highlight').remove(); // Remove highlight rectangle
				} else {
					// Brush selection exists = update filter
					const [y1, y2] = event.selection as [number, number];
					brushFilters[dimension] = [y1, y2]; // Store filter coordinates

					// Ensure highlight rectangle is present
					brushGroup.select('.brush-highlight').remove();
					brushGroup
						.append('rect')
						.attr('class', 'brush-highlight')
						.attr('x', xPos - 15)
						.attr('y', y1)
						.attr('width', 30)
						.attr('height', y2 - y1)
						.attr('fill', '#4a90e2')
						.attr('opacity', 0.2)
						.attr('stroke', '#4a90e2')
						.attr('stroke-width', 2)
						.attr('stroke-dasharray', '3,3')
						.style('pointer-events', 'none');
				}

				// Update line visibility based on new filters
				updateLineVisibility(lines);

				// Notify parent component of filter changes
				onBrushFilter?.(brushFilters);
			});

		// Store brush behavior for this dimension
		brushes[dimension] = brush;

		// Create brush group and apply brush behavior
		const brushGroup = svgElement
			.append('g')
			.attr('class', `brush brush-${dimension}`)
			.attr('transform', `translate(0, 0)`)
			.call(brush);

		// Style the brush selection area (semi-transparent blue)
		brushGroup
			.selectAll('.selection')
			.style('fill', '#4a90e2')
			.style('opacity', 0.15)
			.style('stroke', '#4a90e2')
			.style('stroke-width', 1);

		// Style the brush handles (resize handles at top/bottom)
		brushGroup
			.selectAll('.handle')
			.style('fill', '#4a90e2')
			.style('stroke', '#4a90e2')
			.style('stroke-width', 2)
			.style('cursor', 'ns-resize'); // North-south resize cursor

		// Restore existing brush if it exists in brushFilters
		if (brushFilters[dimension]) {
			const [y1, y2] = brushFilters[dimension];
			brush.move(brushGroup, [y1, y2]); // Apply saved brush selection
		}
	}

	/**
	 * Handles line selection when user clicks on a data line
	 * Implements single-selection behavior (only one line can be selected)
	 *
	 * @param index - Index of the clicked line in the data array
	 * @param dataPoint - The actual data object for the clicked line
	 */
	function handleLineClick(index: number, dataPoint: { [key: string]: number }) {
		// If we're in multi-selection mode
		if (multipleSelectedIndexes !== null) {
			// Let the parent component handle selection/deselection logic
			onLineSelect?.(index, dataPoint);
			return;
		}
		
		// Single selection mode
		if (selectedIndex === index) {
			// Deselect if already selected
			selectedIndex = null;
			onLineSelect?.(null, null);
		} else {
			// Select new item
			selectedIndex = index;
			onLineSelect?.(index, dataPoint);
		}
	}

	/**
	 * Draws preferred ranges as colored bands behind the axes
	 * Shows visually which value ranges are preferred for each dimension
	 *
	 * @param svgElement - Parent SVG group element
	 * @param scales - Scale functions for each dimension
	 * @param xScale - Scale for positioning dimensions horizontally
	 */
	function drawPreferredRanges(
		svgElement: d3.Selection<SVGGElement, unknown, null, undefined>,
		scales: { [key: string]: d3.ScaleLinear<number, number> },
		xScale: d3.ScalePoint<string>
	) {
		if (!referenceData?.preferredRanges) return; // Skip if no preferred ranges defined

		// Create group for all preferred range visualizations
		const rangesGroup = svgElement.append('g').attr('class', 'preferred-ranges');

		// Draw a colored band for each dimension that has preferred ranges
		Object.entries(referenceData.preferredRanges).forEach(([dimName, range]) => {
			const x = xScale(dimName); // Get x position of this dimension's axis
			if (x === undefined || !scales[dimName]) return; // Skip if position/scale not available

			// Convert data range to pixel coordinates
			const yMin = scales[dimName](range.max); // Top of range (higher values)
			const yMax = scales[dimName](range.min); // Bottom of range (lower values)

			// Draw semi-transparent rectangle showing preferred range
			rangesGroup
				.append('rect')
				.attr('class', `preferred-range-${dimName}`)
				.attr('x', x - 10) // Center on axis, 20px wide
				.attr('y', yMin)
				.attr('width', 20)
				.attr('height', yMax - yMin)
				.attr('fill', '#e6f3ff') // Light blue fill
				.attr('stroke', '#4a90e2') // Blue border
				.attr('stroke-width', 1)
				.attr('opacity', 0.3);

			// Note: Preferred preference label is commented out to reduce visual clutter
			// rangesGroup
			// 	.append('text')
			// 	.attr('x', x + 15) // Position to the right of the axis
			// 	.attr('y', yMin + (yMax - yMin) / 2) // Center vertically in the range
			// 	.attr('text-anchor', 'start')
			// 	.style('font-size', '9px')
			// 	.style('fill', '#4a90e2')
			// 	.text('preferred');
		});
	}

	/**
	 * Draws a reference point as a line across all dimensions with configurable styling
	 * 
	 * @param svgElement - Parent SVG group element
	 * @param scales - Scale functions for each dimension
	 * @param xScale - Scale for positioning dimensions horizontally
	 * @param line - D3 line generator for drawing the path
	 * @param pointData - The reference point data to draw
	 * @param modifiedOptions - Styling options for the reference point
	 */
	function drawGenericReferencePoint(
		svgElement: d3.Selection<SVGGElement, unknown, null, undefined>,
		scales: { [key: string]: d3.ScaleLinear<number, number> },
		xScale: d3.ScalePoint<string>,
		line: d3.Line<[string, number]>,
		pointData: Solution | undefined,
		modifiedOptions: {
			groupClass: string;
			opacity: number;
		}
	) {
		if (!pointData) return; // Skip if no point data defined

		// Create group for reference point visualization
		const referenceGroup = svgElement.append('g').attr('class', modifiedOptions.groupClass);

		// Convert reference point data to line format
		const refLineData: [string, number][] = dimensions
			.map((dim) => [dim.symbol, pointData.values[dim.symbol]])
			.filter(([, value]) => value !== undefined && value !== null);

		if (refLineData.length > 0) {
			// Draw line connecting reference values across all dimensions
			const path = referenceGroup
				.append('path')
				.datum(refLineData)
				.attr('d', line) // Use line generator to create path
				.attr('fill', 'none')
				.attr('stroke', '#ff6b6b') // Red color for reference
				.attr('stroke-width', options.strokeWidth + 1) // Slightly thicker than data lines
				.attr('stroke-dasharray', '8,4') // Dashed pattern
				.attr('opacity', modifiedOptions.opacity);

			// Add circles at each axis to highlight reference values
			refLineData.forEach(([dimName, value]) => {
				const x = xScale(dimName);
				const y = scales[dimName](value);
				if (x !== undefined && !isNaN(y)) {
					referenceGroup
						.append('circle')
						.attr('cx', x)
						.attr('cy', y)
						.attr('r', 4) // Small circle radius
						.attr('fill', '#ff6b6b') // Same red as line
						.attr('stroke', '#fff') // White border for visibility
						.attr('stroke-width', 2)
						.attr('opacity', modifiedOptions.opacity);
				}
			});
			addTooltip(path, pointData.label);
			
			// Note: Reference point label is commented out to reduce visual clutter
			/*referenceGroup
                .append('text')
                .attr('x', 10)
                .attr('y', -10)
                .style('font-size', '11px')
                .style('fill', '#ff6b6b')
                .style('font-weight', 'bold')
                .text('Reference Point');*/
		}
	}

	/**
	 * Draws preferred and non-preferred solutions with distinct visual styles
	 * Shows example solutions that are considered good or bad
	 *
	 * @param svgElement - Parent SVG group element
	 * @param scales - Scale functions for each dimension
	 * @param xScale - Scale for positioning dimensions horizontally
	 * @param line - D3 line generator for drawing paths
	 */
	function drawReferenceSolutions(
		svgElement: d3.Selection<SVGGElement, unknown, null, undefined>,
		scales: { [key: string]: d3.ScaleLinear<number, number> },
		xScale: d3.ScalePoint<string>,
		line: d3.Line<[string, number]>
	) {
<<<<<<< HEAD

=======
>>>>>>> 50dd4610
		// Draw other solutions first (they should be in the background)
		if (referenceData?.otherSolutions) {
			const otherGroup = svgElement.append('g').attr('class', 'other-solutions');

			referenceData.otherSolutions.forEach((solution, index) => {
				// Convert solution data to line format
				const solutionData: [string, number][] = dimensions
<<<<<<< HEAD
					.map((dim) => [dim.symbol, solution.values[dim.symbol]])
=======
					.map((dim) => [dim.symbol, solution[dim.symbol]])
>>>>>>> 50dd4610
					.filter(([, value]) => value !== undefined && value !== null);

				if (solutionData.length > 0) {
					// Draw thin dashed line for other solutions
<<<<<<< HEAD
					const path = otherGroup
=======
					otherGroup
>>>>>>> 50dd4610
						.append('path')
						.datum(solutionData)
						.attr('d', line)
						.attr('fill', 'none')
						.attr('stroke', '#008080') // Teal color
						.attr('stroke-width', options.strokeWidth)
						.attr('stroke-dasharray', '3,3') // Dashed pattern
						.attr('opacity', 0.6);
<<<<<<< HEAD
					
					addTooltip(path, solution.label);
=======
>>>>>>> 50dd4610
				}
			});
		}

		// Draw preferred solutions (good examples)
		if (referenceData?.preferredSolutions) {
			const preferredGroup = svgElement.append('g').attr('class', 'preferred-solutions');
			referenceData.preferredSolutions.forEach((solution, index) => {
				// Convert solution data to line format
				const solutionData: [string, number][] = dimensions
					.map((dim) => [dim.symbol, solution.values[dim.symbol]])
					.filter(([, value]) => value !== undefined && value !== null);

				if (solutionData.length > 0) {
					// Draw dashed line for preferred solution
					const path = preferredGroup
						.append('path')
						.datum(solutionData)
						.attr('d', line)
						.attr('fill', 'none')
						.attr('stroke', '#4ecdc4') // Teal color for preferred
						.attr('stroke-width', options.strokeWidth + 2) // Thicker than normal lines
						.attr('stroke-dasharray', '4,2') // Different dash pattern
						.attr('opacity', 0.8);
					
					addTooltip(path, solution.label);

					// Add triangle markers at each axis point
					solutionData.forEach(([dimName, value]) => {
						const x = xScale(dimName);
						const y = scales[dimName](value);
						if (x !== undefined && !isNaN(y)) {
							preferredGroup
								.append('polygon')
								.attr('points', `${x},${y - 4} ${x + 4},${y + 3} ${x - 4},${y + 3}`) // Triangle shape
								.attr('fill', '#4ecdc4')
								.attr('stroke', '#fff')
								.attr('stroke-width', 1);
						}
					});
				}
			});

			// Note: Preferred solutions label is commented out to reduce visual clutter
			/*if (referenceData.preferredSolutions.length > 0) {
                svgElement
                    .append('text')
                    .attr('x', 10)
                    .attr('y', 10)
                    .style('font-size', '11px')
                    .style('fill', '#4ecdc4')
                    .style('font-weight', 'bold')
                    .text(`${referenceData.preferredSolutions.length} Preferred Solution(s)`);
            }*/
		}

		// Draw non-preferred solutions (bad examples)
		if (referenceData?.nonPreferredSolutions) {
			const nonPreferredGroup = svgElement.append('g').attr('class', 'non-preferred-solutions');

			referenceData.nonPreferredSolutions.forEach((solution, index) => {
				// Convert solution data to line format
				const solutionData: [string, number][] = dimensions
					.map((dim) => [dim.symbol, solution.values[dim.symbol]])
					.filter(([, value]) => value !== undefined && value !== null);

				if (solutionData.length > 0) {
					// Draw dashed line for non-preferred solution
					const path = nonPreferredGroup
						.append('path')
						.datum(solutionData)
						.attr('d', line)
						.attr('fill', 'none')
						.attr('stroke', '#e74c3c') // Red color for non-preferred
						.attr('stroke-width', options.strokeWidth + 1)
						.attr('stroke-dasharray', '2,3') // Dense dash pattern
						.attr('opacity', 0.6);
					
					addTooltip(path, solution.label);

					// Add X markers at each axis point
					solutionData.forEach(([dimName, value]) => {
						const x = xScale(dimName);
						const y = scales[dimName](value);
						if (x !== undefined && !isNaN(y)) {
							nonPreferredGroup
								.append('path')
								.attr(
									'd',
									`M${x - 3},${y - 3} L${x + 3},${y + 3} M${x + 3},${y - 3} L${x - 3},${y + 3}` // X shape
								)
								.attr('stroke', '#e74c3c')
								.attr('stroke-width', 2);
						}
					});
				}
			});

			// Note: Non-preferred solutions label is commented out to reduce visual clutter
			/*if (referenceData.nonPreferredSolutions.length > 0) {
                svgElement
                    .append('text')
                    .attr('x', 10)
                    .attr('y', 30)
                    .style('font-size', '11px')
                    .style('fill', '#e74c3c')
                    .style('font-weight', 'bold')
                    .text(`${referenceData.nonPreferredSolutions.length} Non-Preferred Solution(s)`);
            }*/
		}
	}

	/**
	 * Main function that draws the entire parallel coordinates plot
	 * Orchestrates all the drawing functions and handles the overall layout
	 */
	function drawChart(): void {
		if (!data.length || !dimensions.length) return; // Skip if no data to display

		// Define margins around the chart area
		const margin = { top: 20, right: 40, bottom: 20, left: 40 };
		const innerWidth = width - margin.left - margin.right; // Available width for chart
		const innerHeight = height - margin.top - margin.bottom; // Available height for chart

		// Clear any previous chart content
		d3.select(svg).selectAll('*').remove();

		// Clear brushes object but preserve current filter state
		const currentFilters = { ...brushFilters };
		brushes = {};

		// Create main SVG group with proper positioning
		const svgElement = d3
			.select(svg)
			.attr('width', width)
			.attr('height', height)
			.append('g')
			.attr('transform', `translate(${margin.left}, ${margin.top})`); // Offset by margins

		// Create scales for mapping data values to pixel coordinates
		const newScales = createScales(innerHeight, margin);

		// Create scale for positioning dimensions horizontally
		const xScale = d3
			.scalePoint()
			.domain(dimensions.map((d) => d.symbol)) // All dimension names
			.range([0, innerWidth]) // Spread across available width
			.padding(0.1); // Small padding between axes

		// Create line generator for drawing data paths
		const line = createLineGenerator(newScales, xScale);

		// Create color scale for axis identification
		const axisColorScale = d3
			.scaleOrdinal<string, string>()
			.domain(dimensions.map((d) => d.symbol))
			.range(COLOR_PALETTE); // Use predefined color palette

		// Draw preferred ranges first (behind everything else)
		drawPreferredRanges(svgElement, newScales, xScale);

		// Draw axes and labels
		dimensions.forEach((dim) => {
			const x = xScale(dim.symbol)!; // Get x position for this dimension
			const axisColor = axisColorScale(dim.symbol); // Get color for this dimension

			// Draw axis line with tick marks and labels
			svgElement
				.append('g')
				.attr('class', `axis axis-${dim.symbol}`)
				.attr('transform', `translate(${x}, 0)`) // Position at correct x coordinate
				.call(d3.axisLeft(newScales[dim.symbol]).ticks(5)); // Left-aligned axis with 5 ticks

			// Draw axis labels and colored identification squares
			if (options.showAxisLabels) {
				// Colored square for visual identification of each axis
				svgElement
					.append('rect')
					.attr('class', 'axis-color-square')
					.attr('x', x - 20) // Position to the left of the axis
					.attr('y', -18) // Position above the chart area
					.attr('width', 10)
					.attr('height', 10)
					.attr('fill', axisColor) // Use dimension's assigned color
					.attr('stroke', '#333') // Dark border
					.attr('stroke-width', 1)
					.attr('rx', 2) // Rounded corners
					.attr('ry', 2);

				// Axis name with direction indicator
				svgElement
					.append('text')
					.attr('class', 'axis-label')
					.attr('x', x - 5) // Position to the right of the colored square
					.attr('y', -8) // Position just above the chart area
					.attr('text-anchor', 'start') // Left-align text
					.style('font-size', '12px')
					.style('font-weight', 'bold')
					.style('fill', '#333')
					.text(dim.symbol)

					// Add an arrow if direction is specified
				if (dim.direction) {
					const arrowX = x - 5 + dim.symbol.length * 7; // Rough estimate of text width
					svgElement
						.append('path')
						.attr('d', dim.direction === 'max' 
							? `M${arrowX},-8 L${arrowX+5},-16 L${arrowX+10},-8` // Up arrow
							: `M${arrowX},-16 L${arrowX+5},-8 L${arrowX+10},-16` // Down arrow
						)
						.attr('fill', '#333')
						.attr('stroke', 'none');
				}
			}
		});

		// Draw main data lines
		const lines = svgElement
			.append('g')
			.attr('class', 'data-lines')
			.selectAll('path')
			.data(data) // Bind data array
			.join('path') // Create path element for each data point
			.attr('d', (d, i) => {
				// Convert data point to line coordinates
				const lineData: [string, number][] = dimensions
					.map((dim) => [dim.symbol, d[dim.symbol]])
					.filter(([, value]) => value !== undefined && value !== null);
				return line(lineData); // Generate SVG path string
			})
			.attr('fill', 'none') // Lines have no fill, only stroke
			.attr('class', (d, i) => `line line-${i}`) // Unique class for each line
			.style('cursor', 'pointer'); // Show pointer cursor to indicate clickability

		// Set up brushing for each axis (must be done before line updates)
		dimensions.forEach((dim) => {
			const x = xScale(dim.symbol)!;
			setupAxisBrushing(svgElement, dim.symbol, x, innerHeight, lines);
		});

		// Apply initial line styling based on current state
		updateLineVisibility(lines);

		// Add hover effects if enabled
		if (options.highlightOnHover) {

			lines
				.on('mouseover', function (event, d) {
					if (!passesFilters(d)) return; // Only highlight visible lines

					const index = data.indexOf(d);
					// Temporarily increase stroke width on hover
					d3.select(this).attr('stroke-width', options.strokeWidth + 2);

					// Only show tooltip if there's a label
					if (lineLabels[index]) {
						tooltip.transition()
							.duration(200)
							.style('opacity', .9);
						tooltip.html(lineLabels[index])
							.style('left', (event.pageX + 10) + 'px')
							.style('top', (event.pageY - 28) + 'px');
					}
				})
				.on('mouseout', function (event, d) {
					const index = data.indexOf(d);

					// Restore original stroke width
					d3.select(this).attr(
						'stroke-width',
						isSelected(index) ? options.strokeWidth + 1 : options.strokeWidth
					);
					// Hide tooltip
					tooltip.transition()
						.duration(500)
						.style('opacity', 0);
				});
		}

		// Add click handler for line selection
		lines.on('click', function (event, d) {
			if (!passesFilters(d)) return; // Only allow clicking on visible lines

			const index = data.indexOf(d);
			handleLineClick(index, d); // Handle selection logic

			updateLineVisibility(lines); // Update visual state
		});

		// Draw reference visualizations (on top of data lines)
		// Draw current reference point (red)
		drawGenericReferencePoint(svgElement, newScales, xScale, line, 
			referenceData?.referencePoint, {
				groupClass: 'reference-point',
				opacity: 0.9,
			}
		);
		// Draw previous reference point (gray or another color)
		drawGenericReferencePoint(svgElement, newScales, xScale, line, 
			referenceData?.previousReferencePoint, {
				groupClass: 'previous-reference-point',
				opacity: 0.3, // more transparent than current ref point
			}
		);
		drawReferenceSolutions(svgElement, newScales, xScale, line);
		// Add filter status information at the bottom
		const activeFilters = Object.keys(brushFilters).length;
		if (activeFilters > 0) {
			const visibleLines = data.filter(passesFilters).length;
			svgElement
				.append('text')
				.attr('class', 'filter-info')
				.attr('x', 10)
				.attr('y', innerHeight + 25) // Position below the chart
				.style('font-size', '11px')
				.style('fill', '#666')
				.text(
					`Showing ${visibleLines} of ${data.length} solutions (${activeFilters} filter${activeFilters > 1 ? 's' : ''} active)`
				);
		}
	}

	// --- Lifecycle Management ---

	/**
	 * Component initialization
	 * Sets up responsive behavior and draws initial chart
	 */
	onMount(() => {
		// Create single tooltip for the component
		tooltip = d3.select(container)
			.append('div')
			.attr('class', 'tooltip')
			.style('opacity', 0);

		// Set up responsive behavior using ResizeObserver
		resizeObserver = new ResizeObserver((entries) => {
			for (const entry of entries) {
				const rect = entry.contentRect;
				width = rect.width; // Update width when container resizes
				height = rect.height; // Update height when container resizes
				drawChart(); // Redraw chart with new dimensions
			}
		});
		resizeObserver.observe(container); // Start observing the container
		drawChart(); // Draw initial chart
	});

	/**
	 * Component cleanup
	 * Disconnect observers to prevent memory leaks
	 */
	onDestroy(() => {
		resizeObserver?.disconnect();
	});

	// --- Reactive Updates ---
	// Redraw chart whenever any of these values change
	$: data,
		dimensions,
		options,
		referenceData,
		selectedIndex,
		multipleSelectedIndexes,
		brushFilters,
		width,
		height,
		drawChart();
</script>

<!--
    Responsive container for the parallel coordinates plot.
    Uses aspect ratio to maintain consistent proportions.
-->
<div bind:this={container} style="height: 100%;width: 100%;">
	<svg bind:this={svg} style="width: 100%; height: 100%;" />
</div>

<style>
	/* Axis styling */
	:global(.axis) {
		font-size: 11px;
	}

	:global(.axis path),
	:global(.axis line) {
		fill: none;
		stroke: #000;
		shape-rendering: crispEdges;
	}

	/* Data line animations */
	:global(.line) {
		transition:
			stroke-width 0.2s,
			opacity 0.2s;
	}

	/* Text styling */
	:global(.axis-label) {
		fill: #333;
	}

	:global(.direction-label) {
		fill: #666;
	}

	:global(.selection-title) {
		fill: #333;
	}

	:global(.filter-info) {
		fill: #666;
	}

	/* Colored squares for axis identification */
	:global(.axis-color-square) {
		stroke: #333;
		stroke-width: 1;
		rx: 2;
		ry: 2;
	}

	/* Reference data styling - control interaction */
	:global(.preferred-ranges rect) {
		pointer-events: none;
	}

	:global(.reference-point path) {
		pointer-events: none;
	}

	:global(.reference-point circle) {
		pointer-events: none;
	}

	/* Allow hover events but prevent clicks */
	:global(.preferred-solutions path),
	:global(.non-preferred-solutions path),
	:global(.other-solutions path) {
<<<<<<< HEAD
		pointer-events: auto;
		cursor: default;  /* Shows regular cursor instead of pointer */
=======
		pointer-events: none;
>>>>>>> 50dd4610
	}

	/* Brush styling */
	:global(.brush .selection) {
		fill: #4a90e2;
		opacity: 0.1;
	}

	:global(.brush .handle) {
		fill: #4a90e2;
		stroke: #4a90e2;
		stroke-width: 2;
	}

	/* Brush highlight rectangles */
	:global(.brush-highlight) {
		fill: #4a90e2;
		opacity: 0.2;
		stroke: #4a90e2;
		stroke-width: 2;
		stroke-dasharray: 3, 3;
		pointer-events: none;
		transition: opacity 0.2s ease;
	}

	:global(.brush-highlight:hover) {
		opacity: 0.3;
	}

	:global(.tooltip) {
		position: absolute;
		padding: 8px;
		background: white;
		border: 1px solid #ddd;
		border-radius: 4px;
		pointer-events: none;
		font-size: 12px;
		box-shadow: 0 2px 4px rgba(0,0,0,0.1);
	}
</style><|MERGE_RESOLUTION|>--- conflicted
+++ resolved
@@ -72,15 +72,9 @@
 		referencePoint?: Solution; // Single reference point across all dimensions
     	previousReferencePoint?: Solution; // Single reference point across all dimensions, for previous preference
 		preferredRanges?: { [key: string]: { min: number; max: number } }; // Preferred value ranges per dimension
-<<<<<<< HEAD
 		preferredSolutions?: Array<Solution>; // Array of preferred solution points
 		nonPreferredSolutions?: Array<Solution>; // Array of non-preferred solution points
 		otherSolutions?: Array<Solution>; // Array of solution points that dont fit other categories, for any additional need
-=======
-		preferredSolutions?: Array<{ [key: string]: number }>; // Array of preferred solution points
-		nonPreferredSolutions?: Array<{ [key: string]: number }>; // Array of non-preferred solution points
-		otherSolutions?: Array<{ [key: string]: number }>; // Array of solution points that dont fit other categories, for any additional need
->>>>>>> 50dd4610
 	};
 
 	// --- Component Props ---
@@ -581,10 +575,6 @@
 		xScale: d3.ScalePoint<string>,
 		line: d3.Line<[string, number]>
 	) {
-<<<<<<< HEAD
-
-=======
->>>>>>> 50dd4610
 		// Draw other solutions first (they should be in the background)
 		if (referenceData?.otherSolutions) {
 			const otherGroup = svgElement.append('g').attr('class', 'other-solutions');
@@ -592,20 +582,12 @@
 			referenceData.otherSolutions.forEach((solution, index) => {
 				// Convert solution data to line format
 				const solutionData: [string, number][] = dimensions
-<<<<<<< HEAD
 					.map((dim) => [dim.symbol, solution.values[dim.symbol]])
-=======
-					.map((dim) => [dim.symbol, solution[dim.symbol]])
->>>>>>> 50dd4610
 					.filter(([, value]) => value !== undefined && value !== null);
 
 				if (solutionData.length > 0) {
 					// Draw thin dashed line for other solutions
-<<<<<<< HEAD
 					const path = otherGroup
-=======
-					otherGroup
->>>>>>> 50dd4610
 						.append('path')
 						.datum(solutionData)
 						.attr('d', line)
@@ -614,11 +596,8 @@
 						.attr('stroke-width', options.strokeWidth)
 						.attr('stroke-dasharray', '3,3') // Dashed pattern
 						.attr('opacity', 0.6);
-<<<<<<< HEAD
 					
 					addTooltip(path, solution.label);
-=======
->>>>>>> 50dd4610
 				}
 			});
 		}
@@ -1059,12 +1038,8 @@
 	:global(.preferred-solutions path),
 	:global(.non-preferred-solutions path),
 	:global(.other-solutions path) {
-<<<<<<< HEAD
 		pointer-events: auto;
 		cursor: default;  /* Shows regular cursor instead of pointer */
-=======
-		pointer-events: none;
->>>>>>> 50dd4610
 	}
 
 	/* Brush styling */
